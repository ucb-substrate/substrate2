//! The Substrate analog circuit generator framework.
<<<<<<< HEAD
pub use substrate_api::*;
=======
#![warn(missing_docs)]

pub mod block;
pub mod context;
pub mod error;
pub(crate) mod generator;
pub mod layout;
pub mod pdk;

#[cfg(test)]
pub mod tests;
>>>>>>> a8fbd14a
<|MERGE_RESOLUTION|>--- conflicted
+++ resolved
@@ -1,16 +1,3 @@
 //! The Substrate analog circuit generator framework.
-<<<<<<< HEAD
-pub use substrate_api::*;
-=======
 #![warn(missing_docs)]
-
-pub mod block;
-pub mod context;
-pub mod error;
-pub(crate) mod generator;
-pub mod layout;
-pub mod pdk;
-
-#[cfg(test)]
-pub mod tests;
->>>>>>> a8fbd14a
+pub use substrate_api::*;