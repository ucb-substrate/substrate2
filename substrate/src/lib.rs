<<<<<<< HEAD
pub use substrate_api::*;
=======
//! The Substrate analog circuit generator framework.
#![warn(missing_docs)]

pub mod block;
pub mod context;
pub mod error;
pub(crate) mod generator;
pub mod layout;

#[cfg(test)]
pub mod tests;
>>>>>>> a60ffc6c
<|MERGE_RESOLUTION|>--- conflicted
+++ resolved
@@ -1,15 +1,2 @@
-<<<<<<< HEAD
-pub use substrate_api::*;
-=======
 //! The Substrate analog circuit generator framework.
-#![warn(missing_docs)]
-
-pub mod block;
-pub mod context;
-pub mod error;
-pub(crate) mod generator;
-pub mod layout;
-
-#[cfg(test)]
-pub mod tests;
->>>>>>> a60ffc6c
+pub use substrate_api::*;