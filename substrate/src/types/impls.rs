--- conflicted
+++ resolved
@@ -459,11 +459,7 @@
 impl<T: layout::BundleKind, U: CustomBundleKind<T>> CustomBundleKind<Array<T>> for Array<U> {
     fn from_layout_type(other: &Array<T>) -> Self {
         Self {
-<<<<<<< HEAD
-            ty: <U as CustomBundleKind<T>>::from_layout_type(&other.ty),
-=======
-            kind: <U as CustomHardwareType<T>>::from_layout_type(&other.kind),
->>>>>>> ed984431
+            kind: <U as CustomBundleKind<T>>::from_layout_type(&other.kind),
             len: other.len,
         }
     }
