--- conflicted
+++ resolved
@@ -87,16 +87,11 @@
 
 /// A bundle kind.
 pub trait BundleKind:
-    HasNameTree + HasBundleKind<BundleKind = Self> + Debug + Clone + PartialEq + Send + Sync
+    HasNameTree + HasBundleKind<BundleKind = Self> + Debug + Clone + Eq + Send + Sync
 {
 }
-<<<<<<< HEAD
-impl<T: HasNameTree + HasBundleKind<BundleKind = T> + Debug + Clone + PartialEq + Send + Sync>
-    BundleKind for T
-=======
 impl<T: HasNameTree + HasBundleKind<BundleKind = T> + Debug + Clone + Eq + Send + Sync> BundleKind
     for T
->>>>>>> 2c936d00
 {
 }
 
