--- conflicted
+++ resolved
@@ -1104,66 +1104,6 @@
     }
 }
 
-<<<<<<< HEAD
-/// Data that can be stored in [`Schematic::NestedData`].
-pub trait NestedData: HasNestedView + Send + Sync {}
-impl<T: HasNestedView + Send + Sync> NestedData for T {}
-
-/// An object that can be nested in the data of a cell.
-///
-/// Stores a path of instances up to the current cell using an [`InstancePath`].
-pub trait HasNestedView<T = InstancePath> {
-    /// A view of the nested object.
-    ///
-    /// Nesting a nested view should return the same type.
-    type NestedView: HasNestedView<T, NestedView = NestedView<Self, T>>
-        + HasNestedView<NestedView = NestedView<Self, T>>
-        + Send
-        + Sync;
-
-    /// Creates a nested view of the object given a parent node.
-    fn nested_view(&self, parent: &T) -> Self::NestedView;
-}
-
-/// The associated nested view of an object.
-pub type NestedView<D, T = InstancePath> = <D as HasNestedView<T>>::NestedView;
-
-impl<T> HasNestedView for &T
-where
-    T: HasNestedView,
-{
-    type NestedView = T::NestedView;
-
-    fn nested_view(&self, parent: &InstancePath) -> Self::NestedView {
-        (*self).nested_view(parent)
-    }
-}
-
-impl HasNestedView for () {
-    type NestedView = ();
-
-    fn nested_view(&self, _parent: &InstancePath) -> Self::NestedView {}
-}
-
-// TODO: Potentially use lazy evaluation instead of cloning.
-impl<T: HasNestedView> HasNestedView for Vec<T> {
-    type NestedView = Vec<NestedView<T>>;
-
-    fn nested_view(&self, parent: &InstancePath) -> Self::NestedView {
-        self.iter().map(|elem| elem.nested_view(parent)).collect()
-    }
-}
-
-impl<T: HasNestedView> HasNestedView for Option<T> {
-    type NestedView = Option<NestedView<T>>;
-
-    fn nested_view(&self, parent: &InstancePath) -> Self::NestedView {
-        self.as_ref().map(|inner| inner.nested_view(parent))
-    }
-}
-
-=======
->>>>>>> b75328c9
 /// A raw (weakly-typed) instance of a cell.
 #[allow(dead_code)]
 pub(crate) struct RawInstanceBuilder<S: Schema + ?Sized> {
