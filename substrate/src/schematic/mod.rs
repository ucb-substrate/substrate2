//! Substrate's schematic generator framework.

pub mod conv;

use cache::error::TryInnerError;
use cache::mem::TypeCache;
use cache::CacheHandle;
use opacity::Opacity;
use pathtree::PathTree;
use serde::{Deserialize, Serialize};
use std::collections::HashMap;
use std::marker::PhantomData;
use std::sync::mpsc::{self, Receiver};
use std::sync::Arc;
use std::thread;

use arcstr::ArcStr;
use rust_decimal::Decimal;

use crate::block::Block;
use crate::context::Context;
use crate::error::{Error, Result};
use crate::io::{
    Connect, FlatLen, Flatten, HasNameTree, NameBuf, Node, NodeContext, NodePriority, NodeUf, Port,
    SchematicData, SchematicType,
};
use crate::pdk::Pdk;
use crate::simulation::{HasSimSchematic, Simulator};

/// A block that has associated schematic data.
pub trait HasSchematicData: Block {
    /// Extra data to be stored with the block's generated cell.
    ///
    /// Common uses include storing important instances for access during simulation and any
    /// important computations that may impact blocks that instantiate this block.
    type Data: Data;
}

/// A block that has a schematic for process design kit `PDK`.
pub trait HasSchematic<PDK: Pdk>: HasSchematicData {
    /// Generates the block's schematic.
    fn schematic(
        &self,
        io: &<<Self as Block>::Io as SchematicType>::Data,
        cell: &mut CellBuilder<PDK, Self>,
    ) -> Result<Self::Data>;
}

/// A builder for creating a schematic cell.
#[allow(dead_code)]
pub struct CellBuilder<PDK: Pdk, T: Block> {
    /// The current global context.
    pub ctx: Context<PDK>,
    pub(crate) id: CellId,
    pub(crate) next_instance_id: InstanceId,
    /// The root instance path that all nested paths should be relative to.
    pub(crate) root: InstancePath,
    pub(crate) node_ctx: NodeContext,
    pub(crate) instances: Vec<Receiver<Option<RawInstance>>>,
    pub(crate) primitives: Vec<PrimitiveDevice>,
    pub(crate) node_names: HashMap<Node, NameBuf>,
    pub(crate) cell_name: ArcStr,
    pub(crate) phantom: PhantomData<T>,
    pub(crate) ports: Vec<Port>,
    pub(crate) blackbox: Option<BlackboxContents>,
}

/// The contents of a blackbox cell.
#[derive(Debug, Default, Clone)]
pub struct BlackboxContents {
    /// The list of [`BlackboxElement`]s comprising this cell.
    ///
    /// During netlisting, each blackbox element will be
    /// injected into the final netlist.
    /// Netlister implementations should add spaces before each element
    /// in the list, except for the first element.
    pub elems: Vec<BlackboxElement>,
}

/// An element in the contents of a blackbox cell.
#[derive(Debug, Clone)]
pub enum BlackboxElement {
    /// A reference to a [`Node`].
    Node(Node),
    /// A raw, opaque [`String`].
    RawString(String),
}

impl BlackboxContents {
    /// Creates a new, empty [`BlackboxContents`].
    #[inline]
    pub fn new() -> Self {
        Default::default()
    }

    /// Adds the given element to the list of blackbox elements.
    pub fn push(&mut self, elem: impl Into<BlackboxElement>) {
        self.elems.push(elem.into());
    }
}

impl FromIterator<BlackboxElement> for BlackboxContents {
    fn from_iter<T: IntoIterator<Item = BlackboxElement>>(iter: T) -> Self {
        Self {
            elems: iter.into_iter().collect(),
        }
    }
}

impl From<String> for BlackboxElement {
    #[inline]
    fn from(value: String) -> Self {
        Self::RawString(value)
    }
}

impl From<&str> for BlackboxElement {
    #[inline]
    fn from(value: &str) -> Self {
        Self::RawString(value.to_string())
    }
}

impl From<Node> for BlackboxElement {
    #[inline]
    fn from(value: Node) -> Self {
        Self::Node(value)
    }
}

impl From<&Node> for BlackboxElement {
    #[inline]
    fn from(value: &Node) -> Self {
        Self::Node(*value)
    }
}

impl From<String> for BlackboxContents {
    fn from(value: String) -> Self {
        Self {
            elems: vec![BlackboxElement::RawString(value)],
        }
    }
}

impl From<&str> for BlackboxContents {
    fn from(value: &str) -> Self {
        Self {
            elems: vec![BlackboxElement::RawString(value.to_string())],
        }
    }
}

/// A builder for creating a simulation schematic cell.
pub struct SimCellBuilder<PDK: Pdk, S: Simulator, T: Block> {
    pub(crate) simulator: Arc<S>,
    pub(crate) inner: CellBuilder<PDK, T>,
}

impl<PDK: Pdk, T: Block> CellBuilder<PDK, T> {
    pub(crate) fn finish(self) -> RawCell {
        let mut roots = HashMap::with_capacity(self.node_names.len());
        let mut uf = self.node_ctx.into_inner();
        for &node in self.node_names.keys() {
            let root = uf.probe_value(node).unwrap().source;
            roots.insert(node, root);
        }
        let contents = if let Some(contents) = self.blackbox {
            RawCellContents::Opaque(contents)
        } else {
            let instances = self
                .instances
                .into_iter()
                .map(|instance| instance.recv().unwrap().unwrap())
                .collect::<Vec<_>>();
            RawCellContents::Clear(RawCellInner {
                primitives: self.primitives,
                instances,
            })
        };
        RawCell {
            id: self.id,
            name: self.cell_name,
            node_names: self.node_names,
            ports: self.ports,
            uf,
            roots,
            contents,
            flatten: T::FLATTEN,
        }
    }

    /// Create a new signal with the given name and hardware type.
    pub fn signal<TY: SchematicType>(
        &mut self,
        name: impl Into<ArcStr>,
        ty: TY,
    ) -> <TY as SchematicType>::Data {
        let ids = self.node_ctx.nodes(ty.len(), NodePriority::Named);
        let (data, ids_rest) = ty.instantiate(&ids);
        assert!(ids_rest.is_empty());

        let nodes = data.flatten_vec();
        let names = ty.flat_names(Some(name.into().into()));
        assert_eq!(nodes.len(), names.len());

        self.node_names.extend(nodes.iter().copied().zip(names));

        data
    }

    /// Starts generating a block in a new thread and returns a handle to its cell.
    ///
    /// Can be used to check data stored in the cell or other generated results before adding the
    /// cell to the current schematic with [`CellBuilder::add`].
    ///
    /// To generate and add the block simultaneously, use [`CellBuilder::instantiate`]. However,
    /// error recovery and other checks are not possible when using
    /// [`instantiate`](CellBuilder::instantiate).
    pub fn generate<I: HasSchematic<PDK>>(&mut self, block: I) -> CellHandle<I> {
        self.ctx.generate_schematic(block)
    }

    /// Generates a cell corresponding to `block` and returns a handle to it.
    ///
    /// Blocks on generation. Useful for handling errors thrown by the generation of a cell immediately.
    ///
    /// As with [`CellBuilder::generate`], the resulting handle must be added to the schematic with
    /// [`CellBuilder::add`] before it can be connected as an instance.
    pub fn generate_blocking<I: HasSchematic<PDK>>(&mut self, block: I) -> Result<CellHandle<I>> {
        let cell = self.ctx.generate_schematic(block);
        cell.try_cell()?;
        Ok(cell)
    }

    /// Adds a cell generated with [`CellBuilder::generate`] to the current schematic.
    ///
    /// Does not block on generation. Spawns a thread that waits on the generation of
    /// the underlying cell and panics if generation fails. If error recovery is desired,
    /// check errors before calling this function using [`CellHandle::try_cell`].
    ///
    /// # Panics
    ///
    /// Immediately panics if this cell has been marked as a blackbox.
    /// A blackbox cell cannot contain instances or primitive devices.
    ///
    /// The spawned thread may panic after this function returns if cell generation fails.
    pub fn add<I: HasSchematic<PDK>>(&mut self, cell: CellHandle<I>) -> Instance<I> {
        assert!(
            self.blackbox.is_none(),
            "cannot add instances to a blackbox cell"
        );

        self.post_instantiate(cell)
    }

    /// Instantiate a schematic view of the given block.
    ///
    /// This function generates and adds the cell to the schematic. If checks need to be done on
    /// the generated cell before it is added to the schematic, use [`CellBuilder::generate`] and
    /// [`CellBuilder::add`].
    ///
    /// Spawns a thread that generates the underlying cell and panics if the generator fails. If error
    /// recovery is desired, use the generate and add workflow mentioned above.
    ///
    /// # Panics
    ///
    /// Immediately panics if this cell has been marked as a blackbox.
    /// A blackbox cell cannot contain instances or primitive devices.
    ///
    /// The spawned thread may panic after this function returns if cell generation fails.
    pub fn instantiate<I: HasSchematic<PDK>>(&mut self, block: I) -> Instance<I> {
        assert!(
            self.blackbox.is_none(),
            "cannot add instances to a blackbox cell"
        );

        let cell = self.ctx.generate_schematic(block);
        self.post_instantiate(cell)
    }

    /// Creates nodes for the newly-instantiated block's IOs.
    fn post_instantiate<I: HasSchematicData>(&mut self, cell: CellHandle<I>) -> Instance<I> {
        let io = cell.block.io();

        let ids = self.node_ctx.nodes(io.len(), NodePriority::Auto);
        let (io_data, ids_rest) = io.instantiate(&ids);
        assert!(ids_rest.is_empty());

        let connections = io_data.flatten_vec();
        let names = io.flat_names(Some(
            arcstr::format!("xinst{}", self.instances.len()).into(),
        ));
        assert_eq!(connections.len(), names.len());

        self.node_names
            .extend(connections.iter().copied().zip(names));

        self.next_instance_id.increment();

        let inst = Instance {
            id: self.next_instance_id,
            parent: self.root.clone(),
            path: self.root.append_segment(self.next_instance_id, cell.id),
            cell: cell.clone(),
            io: io_data,
        };

        let (send, recv) = mpsc::channel();

        self.instances.push(recv);

        thread::spawn(move || {
            if let Ok(cell) = cell.try_cell() {
                let raw = RawInstance {
                    id: inst.id,
                    name: arcstr::literal!("unnamed"),
                    child: cell.raw.clone(),
                    connections,
                };
                send.send(Some(raw)).unwrap();
            } else {
                send.send(None).unwrap();
            }
        });

        inst
    }

    /// Create an instance and immediately connect its ports.
    pub fn instantiate_connected<I, C>(&mut self, block: I, io: C)
    where
        I: HasSchematic<PDK>,
        C: SchematicData,
        <I::Io as SchematicType>::Data: Connect<C>,
    {
        let inst = self.instantiate(block);
        self.connect(inst.io, io);
    }

    /// Connect all signals in the given data instances.
    pub fn connect<D1, D2>(&mut self, s1: D1, s2: D2)
    where
        D1: SchematicData,
        D2: SchematicData,
        D1: Connect<D2>,
    {
        let s1f = s1.flatten_vec();
        let s2f = s2.flatten_vec();
        assert_eq!(s1f.len(), s2f.len());
        s1f.into_iter().zip(s2f).for_each(|(a, b)| {
            self.node_ctx.connect(a, b);
        });
    }

    /// Add a primitive device to the schematic of the current cell.
    ///
    /// # Panics
    ///
    /// Panics if this cell has been marked as a blackbox.
    /// A blackbox cell cannot contain instances or primitive devices.
    pub fn add_primitive(&mut self, device: PrimitiveDevice) {
        assert!(
            self.blackbox.is_none(),
            "cannot add primitives to a blackbox cell"
        );
        self.primitives.push(device);
    }

    /// Marks this cell as a blackbox containing the given content.
    ///
    /// # Panics
    ///
    /// Panics if any instances or primitive devices have already been
    /// added to this cell. A blackbox cell cannot contain instances or
    /// primitive devices.
    pub fn set_blackbox(&mut self, contents: impl Into<BlackboxContents>) {
        self.blackbox = Some(contents.into());
    }

    /// Gets the global context.
    pub fn ctx(&self) -> &Context<PDK> {
        &self.ctx
    }
}

impl<PDK: Pdk, S: Simulator, T: Block> SimCellBuilder<PDK, S, T> {
    /// Get a reference to the simulator being used.
    pub fn simulator(&self) -> &S {
        &self.simulator
    }

    pub(crate) fn finish(self) -> RawCell {
        self.inner.finish()
    }

    /// Create a new signal with the given name and hardware type.
    pub fn signal<TY: SchematicType>(
        &mut self,
        name: impl Into<ArcStr>,
        ty: TY,
    ) -> <TY as SchematicType>::Data {
        self.inner.signal(name, ty)
    }

    /// Starts generating a block in a new thread and returns a handle to its cell.
    ///
    /// Can be used to check data stored in the cell or other generation results before adding the
    /// cell to the current schematic with [`CellBuilder::add`].
    ///
    /// To generate and add the block simultaneously, use [`CellBuilder::instantiate`]. However,
    /// error recovery and other checks are not possible when using
    /// [`instantiate`](CellBuilder::instantiate).
    pub fn generate<I: HasSchematic<PDK>>(&mut self, block: I) -> CellHandle<I> {
        self.inner.generate(block)
    }

    /// Generates a cell corresponding to `block` and returns a handle to it.
    ///
    /// Blocks on generation. Useful for handling errors thrown by the generation of a cell immediately.
    ///
    /// As with [`CellBuilder::generate`], the resulting handle must be added to the schematic with
    /// [`CellBuilder::add`] before it can be connected as an instance.
    pub fn generate_blocking<I: HasSchematic<PDK>>(&mut self, block: I) -> Result<CellHandle<I>> {
        self.inner.generate_blocking(block)
    }

    /// Adds a cell generated with [`CellBuilder::generate`] to the current schematic.
    ///
    /// Does not block on generation. Spawns a thread that waits on the generation of
    /// the underlying cell and panics if generation fails. If error recovery is desired,
    /// check errors before calling this function using [`CellHandle::try_cell`].
    ///
    /// # Panics
    ///
    /// Immediately panics if this cell has been marked as a blackbox.
    /// A blackbox cell cannot contain instances or primitive devices.
    ///
    /// The spawned thread may panic after this function returns if cell generation fails.
    pub fn add<I: HasSchematic<PDK>>(&mut self, cell: CellHandle<I>) -> Instance<I> {
        assert!(
            self.inner.blackbox.is_none(),
            "cannot add instances to a blackbox cell"
        );
        self.inner.post_instantiate(cell)
    }

    /// Instantiate a schematic view of the given block.
    ///
    /// # Panics
    ///
    /// Panics if this cell has been marked as a blackbox.
    /// A blackbox cell cannot contain instances or primitive devices.
    pub fn instantiate<I: HasSchematic<PDK>>(&mut self, block: I) -> Instance<I> {
        self.inner.instantiate(block)
    }

    /// Create an instance and immediately connect its ports.
    pub fn instantiate_connected<I, C>(&mut self, block: I, io: C)
    where
        I: HasSchematic<PDK>,
        C: SchematicData,
        <I::Io as SchematicType>::Data: Connect<C>,
    {
        self.inner.instantiate_connected(block, io)
    }

    /// Connect all signals in the given data instances.
    pub fn connect<D1, D2>(&mut self, s1: D1, s2: D2)
    where
        D1: SchematicData,
        D2: SchematicData,
        D1: Connect<D2>,
    {
        self.inner.connect(s1, s2)
    }

    /// Add a primitive device to the schematic of the current cell.
    ///
    /// # Panics
    ///
    /// Panics if this cell has been marked as a blackbox.
    /// A blackbox cell cannot contain instances or primitive devices.
    pub fn add_primitive(&mut self, device: PrimitiveDevice) {
        self.inner.add_primitive(device)
    }

    /// Marks this cell as a blackbox containing the given content.
    ///
    /// # Panics
    ///
    /// Panics if any instances or primitive devices have already been
    /// added to this cell. A blackbox cell cannot contain instances or
    /// primitive devices.
    pub fn set_blackbox(&mut self, contents: impl Into<BlackboxContents>) {
        self.inner.set_blackbox(contents)
    }

    /// Starts generating a block in a new thread and returns a handle to its cell.
    ///
    /// Can be used to check data stored in the cell or other generation results before adding the
    /// cell to the current schematic with [`CellBuilder::add`].
    ///
    /// To generate and add the block simultaneously, use [`CellBuilder::instantiate`]. However,
    /// error recovery and other checks are not possible when using
    /// [`instantiate`](CellBuilder::instantiate).
    pub fn generate_tb<I: HasSimSchematic<PDK, S>>(&mut self, block: I) -> SimCellHandle<I> {
        self.inner.ctx.generate_testbench_schematic(Arc::new(block))
    }

    /// Generates a cell corresponding to `block` and returns a handle to it.
    ///
    /// Blocks on generation. Useful for handling errors thrown by the generation of a cell immediately.
    ///
    /// As with [`CellBuilder::generate`], the resulting handle must be added to the schematic with
    /// [`CellBuilder::add`] before it can be connected as an instance.
    pub fn generate_tb_blocking<I: HasSimSchematic<PDK, S>>(
        &mut self,
        block: I,
    ) -> Result<SimCellHandle<I>> {
        let cell = self.inner.ctx.generate_testbench_schematic(Arc::new(block));
        cell.try_cell()?;
        Ok(cell)
    }

    /// Adds a cell generated with [`CellBuilder::generate`] to the current schematic.
    ///
    /// Does not block on generation. Spawns a thread that waits on the generation of
    /// the underlying cell and panics if generation fails. If error recovery is desired,
    /// check errors before calling this function using [`CellHandle::try_cell`].
    ///
    /// # Panics
    ///
    /// Immediately panics if this cell has been marked as a blackbox.
    /// A blackbox cell cannot contain instances or primitive devices.
    ///
    /// The spawned thread may panic after this function returns if cell generation fails.
    pub fn add_tb<I: HasSimSchematic<PDK, S>>(&mut self, cell: SimCellHandle<I>) -> Instance<I> {
        assert!(
            self.inner.blackbox.is_none(),
            "cannot add instances to a blackbox cell"
        );
        self.inner.post_instantiate(cell.0)
    }

    /// Instantiate a testbench schematic view of the given block.
    ///
    /// # Panics
    ///
    /// Panics if this cell has been marked as a blackbox.
    /// A blackbox cell cannot contain instances or primitive devices.
    pub fn instantiate_tb<I: HasSimSchematic<PDK, S>>(&mut self, block: I) -> Instance<I> {
        assert!(
            self.inner.blackbox.is_none(),
            "cannot add instances to a blackbox cell"
        );

        let cell = self.inner.ctx.generate_testbench_schematic(Arc::new(block));
        self.inner.post_instantiate(cell.0)
    }

    /// Gets the global context.
    pub fn ctx(&self) -> &Context<PDK> {
        &self.inner.ctx
    }
}

/// A schematic cell.
#[derive(Clone)]
pub struct Cell<T: HasSchematicData> {
    /// The block from which this cell was generated.
    block: Arc<T>,
    /// Data returned by the cell's schematic generator.
    pub(crate) data: T::Data,
    pub(crate) raw: Arc<RawCell>,
    /// The cell's input/output interface.
    io: <T::Io as SchematicType>::Data,
    /// The path corresponding to this cell.
    path: InstancePath,
}

impl<T: HasSchematicData> Cell<T> {
    pub(crate) fn new(
        io: <T::Io as SchematicType>::Data,
        block: Arc<T>,
        data: T::Data,
        raw: Arc<RawCell>,
    ) -> Self {
        let id = raw.id;
        Self {
            io,
            block,
            data,
            raw,
            path: InstancePath::new(id),
        }
    }

    /// Returns the block whose schematic this cell represents.
    pub fn block(&self) -> &T {
        &self.block
    }

    /// Returns extra data created by the cell's schematic generator.
    pub fn data(&self) -> NestedView<T::Data> {
        self.data.nested_view(&self.path)
    }

    /// Returns this cell's IO.
    pub fn io(&self) -> NestedView<<T::Io as SchematicType>::Data> {
        self.io.nested_view(&self.path)
    }

    fn nested_view(&self, parent: &InstancePath) -> NestedCellView<'_, T> {
        NestedCellView {
            block: &self.block,
            data: self.data.nested_view(parent),
            raw: self.raw.clone(),
            io: self.io.nested_view(parent),
        }
    }
}

/// A handle to a schematic cell that is being generated.
pub struct CellHandle<T: HasSchematicData> {
    pub(crate) id: CellId,
    pub(crate) block: Arc<T>,
    pub(crate) cell: CacheHandle<Result<Cell<T>>>,
}

impl<T: HasSchematicData> Clone for CellHandle<T> {
    fn clone(&self) -> Self {
        Self {
            id: self.id,
            block: self.block.clone(),
            cell: self.cell.clone(),
        }
    }
}

/// A handle to a testbench schematic cell that is being generated.
#[derive(Clone)]
pub struct SimCellHandle<T: HasSchematicData>(pub(crate) CellHandle<T>);

impl<T: HasSchematicData> CellHandle<T> {
    /// Tries to access the underlying [`Cell`].
    ///
    /// Blocks until cell generation completes and returns an error if one was thrown during generation.
    pub fn try_cell(&self) -> Result<&Cell<T>> {
        self.cell.try_inner().map_err(|e| match e {
            // TODO: Handle cache errors with more granularity.
            TryInnerError::CacheError(_) => Error::Internal,
            TryInnerError::GeneratorError(e) => e.clone(),
        })
    }

    /// Returns the underlying [`Cell`].
    ///
    /// Blocks until cell generation completes.
    ///
    /// # Panics
    ///
    /// Panics if generation fails.
    pub fn cell(&self) -> &Cell<T> {
        self.try_cell().expect("cell generation failed")
    }
}

impl<T: HasSchematicData> SimCellHandle<T> {
    /// Tries to access the underlying [`Cell`].
    ///
    /// Blocks until cell generation completes and returns an error if one was thrown during generation.
    pub fn try_cell(&self) -> Result<&Cell<T>> {
        self.0.try_cell()
    }

    /// Returns the underlying [`Cell`].
    ///
    /// Blocks until cell generation completes.
    ///
    /// # Panics
    ///
    /// Panics if generation fails.
    pub fn cell(&self) -> &Cell<T> {
        self.0.cell()
    }
}

/// A raw (weakly-typed) instance of a cell.
#[allow(dead_code)]
#[derive(Debug, Clone)]
pub(crate) struct RawInstance {
    id: InstanceId,
    name: ArcStr,
    child: Arc<RawCell>,
    connections: Vec<Node>,
}

/// A context-wide unique identifier for a cell.
#[derive(Debug, Copy, Clone, Serialize, Deserialize, Hash, PartialEq, Eq)]
pub struct CellId(u64);

impl CellId {
    pub(crate) fn increment(&mut self) {
        *self = CellId(self.0 + 1)
    }
}

/// A raw (weakly-typed) cell.
#[allow(dead_code)]
#[derive(Debug, Clone)]
pub(crate) struct RawCell {
    id: CellId,
    name: ArcStr,
    ports: Vec<Port>,
    uf: NodeUf,
    node_names: HashMap<Node, NameBuf>,
    roots: HashMap<Node, Node>,
    contents: RawCellContents,
    /// Whether this cell should be flattened when being exported.
    flatten: bool,
}

/// The (possibly blackboxed) contents of a raw cell.
pub(crate) type RawCellContents = Opacity<BlackboxContents, RawCellInner>;

/// The inner contents of a not-blackboxed [`RawCell`].
#[derive(Debug, Clone)]
pub(crate) struct RawCellInner {
    primitives: Vec<PrimitiveDevice>,
    instances: Vec<RawInstance>,
}

/// A cell-wide unique identifier for an instance.
#[derive(Default, Debug, Copy, Clone, Serialize, Deserialize, Hash, PartialEq, Eq)]
pub struct InstanceId(pub(crate) u64);

impl InstanceId {
    pub(crate) fn increment(&mut self) {
        *self = InstanceId(self.0 + 1)
    }
}

/// An instance of a schematic cell.
#[allow(dead_code)]
pub struct Instance<T: HasSchematicData> {
    id: InstanceId,
    /// Path of the parent cell.
    parent: InstancePath,
    /// Path to this instance relative to the current cell.
    path: InstancePath,
    /// The cell's input/output interface.
    io: <T::Io as SchematicType>::Data,
    cell: CellHandle<T>,
}

impl<T: HasSchematicData> Instance<T> {
    /// The ports of this instance.
    pub fn io(&self) -> &<T::Io as SchematicType>::Data {
        &self.io
    }

    /// Tries to access the underlying [`Cell`].
    ///
    /// Returns an error if one was thrown during generation.
    pub fn try_cell(&self) -> Result<NestedCellView<'_, T>> {
        self.cell
            .try_cell()
            .map(|cell| cell.nested_view(&self.path))
    }

    /// Returns the underlying [`Cell`].
    ///
    /// # Panics
    ///
    /// Panics if an error was thrown during generation.
    pub fn cell(&self) -> NestedCellView<T> {
        self.try_cell().expect("cell generation failed")
    }

    /// Tries to access the underlying cell data.
    ///
    /// Returns an error if one was thrown during generation.
    pub fn try_data(&self) -> Result<NestedView<'_, T::Data>> {
        self.try_cell().map(|cell| cell.data)
    }

    /// Tries to access the underlying cell data.
    ///
    /// # Panics
    ///
    /// Panics if an error was thrown during generation.
    pub fn data(&self) -> NestedView<'_, T::Data> {
        self.cell().data
    }

    /// Tries to access the underlying block used to create this instance's cell.
    ///
    /// Returns an error if one was thrown during generation.
    pub fn try_block(&self) -> Result<&T> {
        self.try_cell().map(|cell| cell.block)
    }

    /// Tries to access the underlying block used to create this instance's cell.
    ///
    /// # Panics
    ///
    /// Panics if an error was thrown during generation.
    pub fn block(&self) -> &T {
        self.cell().block
    }
}

/// A primitive device.
#[derive(Debug, Clone)]
pub enum PrimitiveDevice {
    /// An ideal 2-terminal resistor.
    Res2 {
        /// The positive node.
        pos: Node,
        /// The negative node.
        neg: Node,
        /// The value of the resistor, in Ohms.
        value: Decimal,
    },
    /// A raw instance.
    ///
    /// This can be an instance of a subcircuit defined outside of Substrate.
    RawInstance {
        /// The ports of the instance, as an ordered list.
        ports: Vec<Node>,
        /// The name of the cell being instantiated.
        cell: ArcStr,
        /// Parameters to the cell being instantiated.
        params: HashMap<ArcStr, scir::Expr>,
    },
    /// An instance of a SCIR cell.
    ///
    /// Substrate does not support creating
    /// SCIR instances with parameters.
    ScirInstance {
        /// The SCIR library containing the child cell.
        lib: Arc<scir::Library>,
        /// The ID of the child cell.
        cell: scir::CellId,
        /// The name of the instance.
        ///
        /// This need not be related to the name of the child cell.
        name: ArcStr,
        /// The connections to the ports of the child cell.
        connections: HashMap<ArcStr, Vec<Node>>,
    },
}

/// A wrapper around schematic-specific context data.
#[derive(Debug, Clone)]
pub struct SchematicContext {
    next_id: CellId,
    pub(crate) cell_cache: TypeCache,
}

impl Default for SchematicContext {
    fn default() -> Self {
        Self {
            next_id: CellId(0),
            cell_cache: Default::default(),
        }
    }
}

impl SchematicContext {
    #[allow(dead_code)]
    pub(crate) fn new() -> Self {
        Self::default()
    }

    pub(crate) fn get_id(&mut self) -> CellId {
        self.next_id.increment();
        self.next_id
    }
}

/// A path to an instance from a top level cell.
///
/// Inexpensive to clone as it only clones an ID and a reference counted pointer.
#[derive(Debug, Clone)]
pub struct InstancePath {
    /// The ID of the top level cell that this path is relative to.
    pub(crate) top: CellId,
    /// The ID of the last instance's underlying cell.
    ///
    /// Allows for verification that two paths can be concatenated.
    /// `None` if path is empty.
    pub(crate) bot: Option<CellId>,
    /// A path of instance IDs.
    pub(crate) path: PathTree<InstanceId>,
}

impl InstancePath {
    pub(crate) fn new(top: CellId) -> Self {
        Self {
            top,
            bot: None,
            path: PathTree::empty(),
        }
    }
    #[allow(dead_code)]
    pub(crate) fn append(&self, other: &Self) -> Self {
        if let Some(bot) = self.bot {
            assert_eq!(
                bot, other.top,
                "path to append must start with the cell ID that the current path ends with"
            );
        } else {
            assert_eq!(
                self.top, other.top,
                "path to append must start with the cell ID that the current path ends with"
            );
        }
        Self {
            top: self.top,
            bot: other.bot,
            path: self.path.append(&other.path),
        }
    }

    pub(crate) fn prepend(&self, other: &Self) -> Self {
        if let Some(bot) = other.bot {
            assert_eq!(
                bot, self.top,
                "path to prepend must end with the cell ID that the current path starts with"
            );
        } else {
            assert_eq!(
                other.top, self.top,
                "path to prepend must end with the cell ID that the current path starts with"
            );
        }
        Self {
            top: other.top,
            bot: self.bot,
            path: self.path.prepend(&other.path),
        }
    }

    pub(crate) fn append_segment(&self, id: InstanceId, cell_id: CellId) -> Self {
        Self {
            top: self.top,
            bot: Some(cell_id),
            path: self.path.append_segment(id),
        }
    }

    #[allow(dead_code)]
    pub(crate) fn is_empty(&self) -> bool {
        self.bot.is_none()
    }
}

/// Data that can be stored in [`HasSchematicData::Data`](crate::schematic::HasSchematicData::Data).
pub trait Data: HasNestedView + Send + Sync {}
impl<T: HasNestedView + Send + Sync> Data for T {}

/// An object that can be nested in the data of a cell.
///
/// Stores a path of instances up to the current cell using a linked list.
pub trait HasNestedView {
    /// A view of the nested object.
    type NestedView<'a>
    where
        Self: 'a;

    /// Creates a nested view of the object given a parent node.
    fn nested_view(&self, parent: &InstancePath) -> Self::NestedView<'_>;
}

impl<T> HasNestedView for &T
where
    T: HasNestedView,
{
    type NestedView<'a>
    = T::NestedView<'a> where Self: 'a;

    fn nested_view(&self, parent: &InstancePath) -> Self::NestedView<'_> {
        (*self).nested_view(parent)
    }
}

// TODO: Potentially use lazy evaluation instead of cloning.
impl<T: HasNestedView> HasNestedView for Vec<T> {
    type NestedView<'a> = Vec<NestedView<'a, T>> where T: 'a;

    fn nested_view(&self, parent: &InstancePath) -> Self::NestedView<'_> {
        self.iter().map(|elem| elem.nested_view(parent)).collect()
    }
}

/// The associated nested view of an object.
pub type NestedView<'a, T> = <T as HasNestedView>::NestedView<'a>;

/// A view of a nested cell.
///
/// Created when accessing a cell from one of its instantiations in another cell.
pub struct NestedCellView<'a, T: HasSchematicData> {
    /// The block from which this cell was generated.
    block: &'a T,
    /// Data returned by the cell's schematic generator.
    data: NestedView<'a, T::Data>,
    #[allow(dead_code)]
    pub(crate) raw: Arc<RawCell>,
    /// The cell's input/output interface.
    io: NestedView<'a, <T::Io as SchematicType>::Data>,
}

impl<'a, T: HasSchematicData> NestedCellView<'a, T> {
    /// Returns the block whose schematic this cell represents.
    pub fn block(&'a self) -> &'a T {
        self.block
    }

    /// Returns the data of `self`.
    pub fn data(&'a self) -> &'a NestedView<'a, T::Data> {
        &self.data
    }
}

/// A view of a nested instance.
///
/// Created when accessing an instance stored in the data of a nested cell.
pub struct NestedInstanceView<'a, T: HasSchematicData> {
    id: InstanceId,
    /// Path to the parent cell of this instance.
    parent: InstancePath,
    /// Head of linked list path to this instance relative to the current cell.
    path: InstancePath,
    /// The cell's input/output interface.
    io: &'a <T::Io as SchematicType>::Data,
    cell: CellHandle<T>,
}

/// An owned nested instance created by cloning the instance referenced by a
/// [`NestedInstanceView`].
///
/// A [`NestedInstance`] can be used to store a nested instance directly in a cell's data for
/// easier access.
pub struct NestedInstance<T: HasSchematicData> {
    id: InstanceId,
    /// Path to the parent cell of this instance.
    parent: InstancePath,
    /// Path to this instance relative to the current cell.
    path: InstancePath,
    /// The cell's input/output interface.
    io: <T::Io as SchematicType>::Data,
    cell: CellHandle<T>,
}

impl HasNestedView for () {
    type NestedView<'a> = ();

    fn nested_view(&self, _parent: &InstancePath) -> Self::NestedView<'_> {}
}

impl<T: HasSchematicData> HasNestedView for Instance<T> {
    type NestedView<'a> = NestedInstanceView<'a, T>;

    fn nested_view(&self, parent: &InstancePath) -> Self::NestedView<'_> {
        Self::NestedView {
            id: self.id,
            parent: self.parent.prepend(parent),
            path: self.path.prepend(parent),
            io: &self.io,
            cell: self.cell.clone(),
        }
    }
}

<<<<<<< HEAD
impl<'a, T: HasSchematic> NestedInstanceView<'a, T> {
    /// The nodes connected to this instance.
=======
impl<'a, T: HasSchematicData> NestedInstanceView<'a, T> {
    /// The ports of this instance.
>>>>>>> a8f5b45a
    pub fn io(&self) -> NestedView<<T::Io as SchematicType>::Data> {
        self.io.nested_view(&self.parent)
    }

    /// Tries to access the underlying [`Cell`].
    ///
    /// Returns an error if one was thrown during generation.
    pub fn try_cell(&self) -> Result<NestedCellView<'_, T>> {
        self.cell
            .try_cell()
            .map(|cell| cell.nested_view(&self.path))
    }

    /// Returns the underlying [`Cell`].
    ///
    /// # Panics
    ///
    /// Panics if an error was thrown during generation.
    pub fn cell(&self) -> NestedCellView<T> {
        self.try_cell().expect("cell generation failed")
    }

    /// Tries to access the underlying cell data.
    ///
    /// Returns an error if one was thrown during generation.
    pub fn try_data(&self) -> Result<NestedView<'_, T::Data>> {
        self.try_cell().map(|cell| cell.data)
    }

    /// Tries to access the underlying cell data.
    ///
    /// # Panics
    ///
    /// Panics if an error was thrown during generation.
    pub fn data(&self) -> NestedView<'_, T::Data> {
        self.cell().data
    }

    /// Tries to access this instance's terminals.
    ///
    /// Returns an error if one was thrown during generation.
    pub fn try_terminals(&self) -> Result<NestedView<<T::Io as SchematicType>::Data>> {
        self.try_cell().map(|cell| cell.io)
    }

    /// Tries to access this instance's terminals
    ///
    /// # Panics
    ///
    /// Panics if an error was thrown during generation.
    pub fn terminals(&self) -> NestedView<<T::Io as SchematicType>::Data> {
        self.cell().io
    }

    /// Tries to access the underlying block used to create this instance's cell.
    ///
    /// Returns an error if one was thrown during generation.
    pub fn try_block(&self) -> Result<&T> {
        self.try_cell().map(|cell| cell.block)
    }

    /// Tries to access the underlying block used to create this instance's cell.
    ///
    /// # Panics
    ///
    /// Panics if an error was thrown during generation.
    pub fn block(&self) -> &T {
        self.cell().block
    }

    /// Creates an owned [`NestedInstance`] that can be stored in propagated schematic data.
    pub fn to_owned(&self) -> NestedInstance<T> {
        NestedInstance {
            id: self.id,
            parent: self.parent.clone(),
            path: self.path.clone(),
            io: (*self.io).clone(),
            cell: self.cell.clone(),
        }
    }

    /// Returns the path of this instance relative to the top cell.
    pub fn path(&self) -> &InstancePath {
        &self.path
    }
}

impl<T: HasSchematicData> HasNestedView for NestedInstance<T> {
    type NestedView<'a> = NestedInstanceView<'a, T>;

    fn nested_view(&self, parent: &InstancePath) -> Self::NestedView<'_> {
        Self::NestedView {
            id: self.id,
            parent: self.parent.prepend(parent),
            path: self.path.prepend(parent),
            io: &self.io,
            cell: self.cell.clone(),
        }
    }
}

impl<T: HasSchematicData> NestedInstance<T> {
    /// The ports of this instance.
    pub fn io(&self) -> NestedView<<T::Io as SchematicType>::Data> {
        self.io.nested_view(&self.parent)
    }

    /// Tries to access the underlying [`Cell`].
    ///
    /// Returns an error if one was thrown during generation.
    pub fn try_cell(&self) -> Result<NestedCellView<'_, T>> {
        self.cell
            .try_cell()
            .map(|cell| cell.nested_view(&self.path))
    }

    /// Returns the underlying [`Cell`].
    ///
    /// # Panics
    ///
    /// Panics if an error was thrown during generation.
    pub fn cell(&self) -> NestedCellView<'_, T> {
        self.try_cell().expect("cell generation failed")
    }

    /// Tries to access the underlying cell data.
    ///
    /// Returns an error if one was thrown during generation.
    pub fn try_data(&self) -> Result<NestedView<'_, T::Data>> {
        self.try_cell().map(|cell| cell.data)
    }

    /// Tries to access the underlying cell data.
    ///
    /// # Panics
    ///
    /// Panics if an error was thrown during generation.
    pub fn data(&self) -> NestedView<'_, T::Data> {
        self.cell().data
    }

    /// Tries to access this instance's terminals.
    ///
    /// Returns an error if one was thrown during generation.
    pub fn try_terminals(&self) -> Result<NestedView<<T::Io as SchematicType>::Data>> {
        self.try_cell().map(|cell| cell.io)
    }

    /// Tries to access this instance's terminals
    ///
    /// # Panics
    ///
    /// Panics if an error was thrown during generation.
    pub fn terminals(&self) -> NestedView<<T::Io as SchematicType>::Data> {
        self.cell().io
    }

    /// Tries to access the underlying block used to create this instance's cell.
    ///
    /// Returns an error if one was thrown during generation.
    pub fn try_block(&self) -> Result<&T> {
        self.try_cell().map(|cell| cell.block)
    }

    /// Tries to access the underlying block used to create this instance's cell.
    ///
    /// # Panics
    ///
    /// Panics if an error was thrown during generation.
    pub fn block(&self) -> &T {
        self.cell().block
    }

    /// Returns the path of this instance relative to the top cell.
    pub fn path(&self) -> &InstancePath {
        &self.path
    }
}<|MERGE_RESOLUTION|>--- conflicted
+++ resolved
@@ -1074,13 +1074,8 @@
     }
 }
 
-<<<<<<< HEAD
-impl<'a, T: HasSchematic> NestedInstanceView<'a, T> {
+impl<'a, T: HasSchematicData> NestedInstanceView<'a, T> {
     /// The nodes connected to this instance.
-=======
-impl<'a, T: HasSchematicData> NestedInstanceView<'a, T> {
-    /// The ports of this instance.
->>>>>>> a8f5b45a
     pub fn io(&self) -> NestedView<<T::Io as SchematicType>::Data> {
         self.io.nested_view(&self.parent)
     }
