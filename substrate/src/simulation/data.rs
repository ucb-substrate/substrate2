//! Interfaces for interacting with simulation data.

<<<<<<< HEAD
use std::marker::PhantomData;
=======
use std::ops::Deref;
>>>>>>> a47d9050

use crate::{
    schematic::{HasNestedView, NestedInstance, NestedView, Schematic},
    simulation::{Analysis, SimulationContext, Simulator},
    types::schematic::IoTerminalBundle,
};

/// Saves the raw output of a simulation.
#[derive(Debug, Clone, Copy)]
pub struct SaveOutput;

/// Saves the transient time waveform.
#[derive(Debug, Clone, Copy)]
pub struct SaveTime;

/// Saves the frequency vector of an AC (frequency sweep) simulation.
#[derive(Debug, Clone, Copy)]
pub struct SaveFreq;

impl HasNestedView for SaveOutput {
    type NestedView = SaveOutput;

    fn nested_view(&self, _parent: &substrate::schematic::InstancePath) -> Self::NestedView {
        *self
    }
}

impl HasNestedView for SaveTime {
    type NestedView = SaveTime;

    fn nested_view(&self, _parent: &substrate::schematic::InstancePath) -> Self::NestedView {
        *self
    }
}

/// Gets the [`Save::SaveKey`] corresponding to type `T`.
pub type SaveKey<T, S, A> = <T as Save<S, A>>::SaveKey;

/// Gets the [`Save::Saved`] corresponding to type `T`.
pub type Saved<T, S, A> = <T as Save<S, A>>::Saved;

/// A schematic object that can be saved in an analysis within a given simulator.
pub trait Save<S: Simulator, A: Analysis> {
    /// The key type used to address the saved output within the analysis.
    ///
    /// This key is assigned in [`Save::save`].
    type SaveKey;
    /// The saved data associated with things object.
    type Saved;

    /// Marks the given output for saving, returning a key that can be used to recover
    /// the output once the simulation is complete.
    fn save(
        &self,
        ctx: &SimulationContext<S>,
        opts: &mut <S as Simulator>::Options,
    ) -> <Self as Save<S, A>>::SaveKey;

    /// Recovers the desired simulation output from the analysis's output.
    fn from_saved(
        output: &<A as Analysis>::Output,
        key: &<Self as Save<S, A>>::SaveKey,
    ) -> <Self as Save<S, A>>::Saved;
}

/// The result of saving a nested instance in a simulation.
///
/// Saves the nested instance's data and IO.
#[derive(Copy, Clone, Debug, Eq, PartialEq, Hash)]
pub struct NestedInstanceOutput<D, I> {
    /// The nested data of the instance.
    data: D,
    /// The IO of the instance.
    io: I,
}

impl<D, I> Deref for NestedInstanceOutput<D, I> {
    type Target = D;
    fn deref(&self) -> &Self::Target {
        &self.data
    }
}

impl<D, I> NestedInstanceOutput<D, I> {
    /// The ports of this instance.
    pub fn io(&self) -> &I {
        &self.io
    }

    /// The nested data.
    pub fn data(&self) -> &D {
        &self.data
    }
}

impl<S: Simulator, A: Analysis> Save<S, A> for () {
    type SaveKey = ();
    type Saved = ();

    fn save(
        &self,
        _ctx: &SimulationContext<S>,
        _opts: &mut <S as Simulator>::Options,
    ) -> <Self as Save<S, A>>::SaveKey {
    }

    fn from_saved(
        _output: &<A as Analysis>::Output,
        _key: &<Self as Save<S, A>>::SaveKey,
    ) -> <Self as Save<S, A>>::Saved {
    }
}

impl<T, S, A> Save<S, A> for NestedInstance<T>
where
    T: Schematic,
    S: Simulator,
    A: Analysis,
    NestedView<T::NestedData>: Save<S, A>,
    NestedView<IoTerminalBundle<T>>: Save<S, A>,
{
    type SaveKey = (
        <NestedView<T::NestedData> as Save<S, A>>::SaveKey,
        <NestedView<IoTerminalBundle<T>> as Save<S, A>>::SaveKey,
    );
    type Saved = NestedInstanceOutput<
        <NestedView<T::NestedData> as Save<S, A>>::Saved,
        <NestedView<IoTerminalBundle<T>> as Save<S, A>>::Saved,
    >;

    fn save(
        &self,
        ctx: &SimulationContext<S>,
        opts: &mut <S as Simulator>::Options,
    ) -> <Self as Save<S, A>>::SaveKey {
        let data = self.data().save(ctx, opts);
        let io = self.io().save(ctx, opts);
        (data, io)
    }

    fn from_saved(
        output: &<A as Analysis>::Output,
        key: &<Self as Save<S, A>>::SaveKey,
    ) -> <Self as Save<S, A>>::Saved {
        NestedInstanceOutput {
            data: <NestedView<T::NestedData> as Save<S, A>>::from_saved(output, &key.0),
            io: <NestedView<IoTerminalBundle<T>> as Save<S, A>>::from_saved(output, &key.1),
        }
    }
}<|MERGE_RESOLUTION|>--- conflicted
+++ resolved
@@ -1,10 +1,6 @@
 //! Interfaces for interacting with simulation data.
 
-<<<<<<< HEAD
-use std::marker::PhantomData;
-=======
 use std::ops::Deref;
->>>>>>> a47d9050
 
 use crate::{
     schematic::{HasNestedView, NestedInstance, NestedView, Schematic},
