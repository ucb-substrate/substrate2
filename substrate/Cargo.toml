[package]
name = "substrate"
version = "0.8.1"
edition = "2021"
include = ["src", "build/docs"]

[dependencies]
serde = { version = "1", features = ["derive"] }
arcstr = { version = "1", features = ["serde"] }
anyhow = "1"
thiserror = "1"
once_cell = "1"
impl-trait-for-tuples = "0.2"
tracing = "0.1"
test-log = { version = "0.2", features = ["log", "trace"] }
rust_decimal = "1"
rust_decimal_macros = "1"
ena = "0.14"
duplicate = "1"
derive_builder = "0.12"
slotmap = "1"
downcast-rs = "1"
indexmap = { version = "2", features = ["serde"] }
num = { version = "0.4", features = ["serde"] }
<<<<<<< HEAD
splines = { version = "4.3.1", features = ["serde"] }
=======
derive-where = "1"
>>>>>>> f5fde788

config = { version = "0.2.5", registry = "substrate", path = "../config" }
examples = { version = "0.5.1", registry = "substrate", path = "../docs/examples" }
cache = { version = "0.5.0", registry = "substrate", path = "../libs/cache" }
codegen = { version = "0.8.1", registry = "substrate", path = "../codegen" }
layir = { version = "0.1.0", registry = "substrate", path = "../libs/layir" }
geometry = { version = "0.5.0", registry = "substrate", path = "../libs/geometry" }
gds = { version = "0.3.0", registry = "substrate", path = "../libs/gds" }
enumify = { version = "0.1.0", registry = "substrate", path = "../libs/enumify" }
scir = { version = "0.7.0", registry = "substrate", path = "../libs/scir" }
pathtree = { version = "0.2.0", registry = "substrate", path = "../libs/pathtree" }
type_dispatch = { version = "0.3.0", registry = "substrate", path = "../libs/type_dispatch" }
uniquify = { version = "0.2.0", registry = "substrate", path = "../libs/uniquify" }

[dev-dependencies]
toml = "0.8"
# TODO: use one or the other
approx = "0.5"
float_eq = "1.0.1"
spice = { version = "<=0.7.1", registry = "substrate", path = "../libs/spice" }<|MERGE_RESOLUTION|>--- conflicted
+++ resolved
@@ -22,11 +22,8 @@
 downcast-rs = "1"
 indexmap = { version = "2", features = ["serde"] }
 num = { version = "0.4", features = ["serde"] }
-<<<<<<< HEAD
 splines = { version = "4.3.1", features = ["serde"] }
-=======
 derive-where = "1"
->>>>>>> f5fde788
 
 config = { version = "0.2.5", registry = "substrate", path = "../config" }
 examples = { version = "0.5.1", registry = "substrate", path = "../docs/examples" }
