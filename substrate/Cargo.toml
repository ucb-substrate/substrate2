--- conflicted
+++ resolved
@@ -16,7 +16,6 @@
 ena = "0.14"
 duplicate = "1"
 
-<<<<<<< HEAD
 cache = { version = "0.1.0", registry = "substrate", path = "../libs/cache" }
 codegen = { version = "0.1.0", registry = "substrate", path = "../codegen" }
 geometry = { version = "0.2.0", registry = "substrate", path = "../libs/geometry" }
@@ -28,10 +27,4 @@
 
 [dev-dependencies]
 toml = "0.7"
-approx = "0.5"
-=======
-geometry = { version = "0.2.0", registry = "substrate", path = "../libs/geometry" }
-codegen = { version = "0.1.1", registry = "substrate", path = "../codegen" }
-substrate_api = { version = "0.1.1", registry = "substrate", path = "../substrate-api" }
-scir = { version = "0.1.0", registry = "substrate", path = "../scir" }
->>>>>>> acbca7e1
+approx = "0.5"