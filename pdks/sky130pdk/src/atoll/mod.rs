--- conflicted
+++ resolved
@@ -175,11 +175,7 @@
         cell: &mut CellBuilder<Sky130Pdk>,
     ) -> substrate::error::Result<Self::LayoutData> {
         let stack = cell.ctx.get_installation::<LayerStack<PdkLayer>>().unwrap();
-<<<<<<< HEAD
         let grid = RoutingGrid::new((*stack).clone(), 0..2);
-=======
-        let grid = RoutingGrid::new((*stack).clone(), 0..2, self.nf + 3, 4);
->>>>>>> f0331244
 
         let tracks = (0..self.nf + 1)
             .map(|i| {
