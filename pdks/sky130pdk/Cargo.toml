--- conflicted
+++ resolved
@@ -28,8 +28,4 @@
 derive-where = "1"
 
 [features]
-<<<<<<< HEAD
-=======
-default = []
->>>>>>> 55f17b72
 spectre = []