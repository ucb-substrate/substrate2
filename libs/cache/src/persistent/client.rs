//! A client for interacting with a cache server.

use std::{
    any::Any,
    fs::{self, OpenOptions},
    io::{Read, Write},
    path::PathBuf,
    sync::{
        mpsc::{channel, Receiver, RecvTimeoutError, Sender},
        Arc,
    },
    thread,
    time::Duration,
};

use backoff::ExponentialBackoff;
use once_cell::sync::OnceCell;
use serde::{de::DeserializeOwned, Serialize};
use tokio::runtime::{Handle, Runtime};
use tonic::transport::{Channel, Endpoint};

use crate::{
    error::{ArcResult, Error, Result},
    rpc::{
        local::{self, local_cache_client},
        remote::{self, remote_cache_client},
    },
    CacheHandle, Cacheable,
};

/// The timeout for connecting to the cache server.
pub const CONNECTION_TIMEOUT_MS_DEFAULT: u64 = 1000;

/// The timeout for making a request to the cache server.
pub const REQUEST_TIMEOUT_MS_DEFAULT: u64 = 1000;

/// Configuration for a cache client.
#[derive(Debug)]
pub struct ClientConfig {
    url: String,
    poll_backoff: ExponentialBackoff,
    connection_timeout: Duration,
    request_timeout: Duration,
    handle: Handle,
    // Only used to own the runtime.
    #[allow(dead_code)]
    runtime: Option<Runtime>,
}

/// A builder for a cache client configuration.
#[derive(Default, Clone, Debug)]
pub struct ClientConfigBuilder {
    url: Option<String>,
    poll_backoff: Option<ExponentialBackoff>,
    connection_timeout: Option<Duration>,
    request_timeout: Option<Duration>,
    handle: Option<Handle>,
}

impl ClientConfig {
    /// Creates a [`ClientConfigBuilder`].
    pub fn builder() -> ClientConfigBuilder {
        ClientConfigBuilder::new()
    }
}

impl ClientConfigBuilder {
    /// Creates a new [`ClientConfigBuilder`].
    pub fn new() -> Self {
        Self::default()
    }

    /// Sets the configured server URL.
    pub fn url(&mut self, url: String) -> &mut Self {
        self.url = Some(url);
        self
    }

    /// Configures the exponential backoff used when polling the server for cache entry
    /// statuses.
    pub fn poll_backoff(&mut self, backoff: ExponentialBackoff) -> &mut Self {
        self.poll_backoff = Some(backoff);
        self
    }

    /// Sets the timeout for connecting to the server.
    pub fn connection_timeout(&mut self, timeout: Duration) -> &mut Self {
        self.connection_timeout = Some(timeout);
        self
    }

    /// Sets the timeout for receiving a reply from the server.
    pub fn request_timeout(&mut self, timeout: Duration) -> &mut Self {
        self.request_timeout = Some(timeout);
        self
    }

    /// Configures a [`Handle`] for making asynchronous gRPC requests.
    pub fn runtime_handle(&mut self, handle: Handle) -> &mut Self {
        self.handle = Some(handle);
        self
    }

    /// Builds a [`ClientConfig`] object with the configured parameters.
    pub fn build(&mut self) -> ClientConfig {
        let (handle, runtime) = match self.handle.clone() {
            Some(handle) => (handle, None),
            None => {
                let runtime = tokio::runtime::Builder::new_multi_thread()
                    .enable_all()
                    .build()
                    .unwrap();
                (runtime.handle().clone(), Some(runtime))
            }
        };
        ClientConfig {
            url: self.url.clone().expect("must specify server URL"),
            poll_backoff: self.poll_backoff.clone().unwrap_or_default(),
            connection_timeout: self
                .connection_timeout
                .unwrap_or(Duration::from_millis(CONNECTION_TIMEOUT_MS_DEFAULT)),
            request_timeout: self
                .request_timeout
                .unwrap_or(Duration::from_millis(REQUEST_TIMEOUT_MS_DEFAULT)),
            handle,
            runtime,
        }
    }
}

#[derive(Clone, Debug)]
struct Client {
    config: Arc<ClientConfig>,
}

impl Client {
    /// Creates a new gRPC cache client
    ///
    /// Starts a [`tokio::runtime::Runtime`] for making asynchronous gRPC requests.
    fn new(config: ClientConfig) -> Self {
        Self {
            config: Arc::new(config),
        }
    }

    /// Sets up the necessary objects to be passed in to [`Client::generate_inner`].
    fn setup_generate<K: Serialize, V>(
        namespace: impl Into<String>,
        key: &K,
    ) -> (String, Vec<u8>, CacheHandle<V>) {
        (
            namespace.into(),
            crate::hash(&flexbuffers::to_vec(key).unwrap()),
            CacheHandle(Arc::new(OnceCell::new())),
        )
    }

    /// Spawns a new thread to generate the desired value asynchronously.
    fn generate_inner<V: Send + Sync + Any>(
        self,
        handle: CacheHandle<V>,
        generate_loop: impl FnOnce() -> Result<()> + Send + Any,
    ) {
        thread::spawn(move || {
            if let Err(e) = generate_loop() {
                let _ = handle.0.set(Err(Arc::new(e)));
            }
        });
    }

    /// Deserializes a cached value into a [`Result`] that can be stored in a [`CacheHandle`].
    fn deserialize_cache_value<V: DeserializeOwned>(data: &[u8]) -> Result<V> {
        let data = flexbuffers::from_slice(data)?;
        Ok(data)
    }

    /// Deserializes a cached value into a containing result with the appropriate error type.
    fn deserialize_cache_result<V: DeserializeOwned, E>(
        data: &[u8],
    ) -> Result<std::result::Result<V, E>> {
        let data = flexbuffers::from_slice(data)?;
        Ok(Ok(data))
    }

    /// Runs the provided generation function in a new thread, returning the result.
    fn run_generation<K: Any + Send + Sync, V: Any + Send + Sync>(
        key: K,
        generate_fn: impl FnOnce(&K) -> V + Send + Any,
    ) -> ArcResult<V> {
        let join_handle = thread::spawn(move || generate_fn(&key));
        join_handle.join().map_err(|_| Arc::new(Error::Panic))
    }

    /// Starts sending heartbeats to the server in a new thread .
    ///
    /// Returns a sender for telling the spawned thread to stop sending heartbeats and
    /// a receiver for waiting for heartbeats to terminate.
    fn start_heartbeats(
        &self,
        heartbeat_interval: Duration,
        send_heartbeat: impl Fn() -> Result<()> + Send + Any,
    ) -> (Sender<()>, Receiver<()>) {
        let (s_heartbeat_stop, r_heartbeat_stop) = channel();
        let (s_heartbeat_stopped, r_heartbeat_stopped) = channel();
        thread::spawn(move || {
            loop {
                match r_heartbeat_stop.recv_timeout(heartbeat_interval) {
                    Ok(_) | Err(RecvTimeoutError::Disconnected) => {
                        break;
                    }
                    Err(RecvTimeoutError::Timeout) => {
                        if send_heartbeat().is_err() {
                            break;
                        }
                    }
                }
            }
            let _ = s_heartbeat_stopped.send(());
        });
        (s_heartbeat_stop, r_heartbeat_stopped)
    }

    /// Sets the provided handle to deserialized data, panicking if unable to.
    fn set_handle<V>(handle: &CacheHandle<V>, data: V) {
        if handle.0.set(Ok(data)).is_err() {
            panic!("failed to set cell value");
        }
    }

    /// Connects to a remote cache gRPC server.
    async fn connect_remote(&self) -> Result<remote_cache_client::RemoteCacheClient<Channel>> {
        let endpoint = Endpoint::from_shared(self.config.url.clone())?
            .timeout(self.config.request_timeout)
            .connect_timeout(self.config.connection_timeout);
        Ok(remote_cache_client::RemoteCacheClient::connect(endpoint).await?)
    }

    /// Issues a `Get` RPC to a remote cache gRPC server.
    fn get_rpc_remote(
        &self,
        namespace: String,
        key: Vec<u8>,
        assign: bool,
    ) -> Result<remote::get_reply::EntryStatus> {
        let out: Result<remote::GetReply> = self.config.handle.block_on(async {
            let mut client = self.connect_remote().await?;
            Ok(client
                .get(remote::GetRequest {
                    namespace,
                    key,
                    assign,
                })
                .await?
                .into_inner())
        });
        Ok(out?.entry_status.unwrap())
    }

    /// Issues a `Heartbeat` RPC to a remote cache gRPC server.
    fn heartbeat_rpc_remote(&self, id: u64) -> Result<()> {
        self.config.handle.block_on(async {
            let mut client = self.connect_remote().await?;
            client.heartbeat(remote::HeartbeatRequest { id }).await?;
            Ok(())
        })
    }

    /// Issues a `Set` RPC to a remote cache gRPC server.
    fn set_rpc_remote(&self, id: u64, value: Vec<u8>) -> Result<()> {
        self.config.handle.block_on(async {
            let mut client = self.connect_remote().await?;
            client.set(remote::SetRequest { id, value }).await?;
            Ok(())
        })
    }

    /// Writes a generated value to a remote cache via the `Set` RPC.
    fn write_generated_value_remote<V: Serialize>(
        &self,
        id: u64,
        value: &ArcResult<V>,
    ) -> Result<()> {
        if let Ok(data) = value {
            self.set_rpc_remote(id, flexbuffers::to_vec(data).unwrap())?;
        }
        Ok(())
    }

    /// Writes data contained in a generated result to a remote cache via the `Set` RPC.
    ///
    /// Does not write to the cache if the generated result is an [`Err`].
    fn write_generated_result_remote<V: Serialize, E>(
        &self,
        id: u64,
        value: &ArcResult<std::result::Result<V, E>>,
    ) -> Result<()> {
        if let Ok(Ok(data)) = value {
            self.set_rpc_remote(id, flexbuffers::to_vec(data).unwrap())?;
        }
        Ok(())
    }

    /// Runs the generate loop for the remote cache protocol, checking whether the desired entry is
    /// loaded and generating it if needed.
    #[allow(clippy::too_many_arguments)]
    fn generate_loop_remote<K: Send + Sync + Any, V: Send + Sync + Any>(
        &self,
        namespace: String,
        hash: Vec<u8>,
        key: K,
        generate_fn: impl FnOnce(&K) -> V + Send + Any,
        write_generated_value: impl FnOnce(&Self, u64, &ArcResult<V>) -> Result<()> + Send + Any,
        deserialize_cache_data: impl FnOnce(&[u8]) -> Result<V> + Send + Any,
        handle: CacheHandle<V>,
    ) -> Result<()> {
        let status = backoff::retry(self.config.poll_backoff.clone(), move || {
            let inner = || -> Result<(remote::get_reply::EntryStatus, bool)> {
                let status = self.get_rpc_remote(namespace.clone(), hash.clone(), true)?;
                let retry = matches!(status, remote::get_reply::EntryStatus::Loading(_));

                Ok((status, retry))
            };
            inner()
                .map_err(backoff::Error::Permanent)
                .and_then(|(status, retry)| {
                    if retry {
                        Err(backoff::Error::transient(Error::EntryLoading))
                    } else {
                        Ok(status)
                    }
                })
        })
        .map_err(Box::new)?;
        match status {
            remote::get_reply::EntryStatus::Unassigned(_) => {
                let v = Client::run_generation(key, generate_fn);
                let _ = handle.0.set(v);
            }
            remote::get_reply::EntryStatus::Assign(remote::AssignReply {
                id,
                heartbeat_interval_ms,
            }) => {
                let self_clone = self.clone();
                let (s_heartbeat_stop, r_heartbeat_stopped) = self.start_heartbeats(
                    Duration::from_millis(heartbeat_interval_ms),
                    move || -> Result<()> { self_clone.heartbeat_rpc_remote(id) },
                );
                let v = Client::run_generation(key, generate_fn);
                let _ = s_heartbeat_stop.send(());
                let _ = r_heartbeat_stopped.recv();
                write_generated_value(self, id, &v)?;
                let _ = handle.0.set(v);
            }
            remote::get_reply::EntryStatus::Loading(_) => unreachable!(),
            remote::get_reply::EntryStatus::Ready(data) => {
                Client::set_handle(&handle, deserialize_cache_data(&data)?);
            }
        }
        Ok(())
    }

    /// Connects to a local cache gRPC server.
    async fn connect_local(&self) -> Result<local_cache_client::LocalCacheClient<Channel>> {
        let endpoint = Endpoint::from_shared(self.config.url.clone())?
            .timeout(self.config.request_timeout)
            .connect_timeout(self.config.connection_timeout);
        let test = local_cache_client::LocalCacheClient::connect(endpoint).await;
        Ok(test?)
    }

    /// Issues a `Get` RPC to a local cache gRPC server.
    fn get_rpc_local(
        &self,
        namespace: String,
        key: Vec<u8>,
        assign: bool,
    ) -> Result<local::get_reply::EntryStatus> {
        let out: Result<local::GetReply> = self.config.handle.block_on(async {
            let mut client = self.connect_local().await?;
            Ok(client
                .get(local::GetRequest {
                    namespace,
                    key,
                    assign,
                })
                .await?
                .into_inner())
        });
        Ok(out?.entry_status.unwrap())
    }

    /// Issues a `Heartbeat` RPC to a local cache gRPC server.
    fn heartbeat_rpc_local(&self, id: u64) -> Result<()> {
        self.config.handle.block_on(async {
            let mut client = self.connect_local().await?;
            client.heartbeat(local::HeartbeatRequest { id }).await?;
            Ok(())
        })
    }

    /// Issues a `Done` RPC to a local cache gRPC server.
    fn done_rpc_local(&self, id: u64) -> Result<()> {
        self.config.handle.block_on(async {
            let mut client = self.connect_local().await?;
            client.done(local::DoneRequest { id }).await?;
            Ok(())
        })
    }

    /// Issues a `Drop` RPC to a local cache gRPC server.
    fn drop_rpc_local(&self, id: u64) -> Result<()> {
        self.config.handle.block_on(async {
            let mut client = self.connect_local().await?;
            client.drop(local::DropRequest { id }).await?;
            Ok(())
        })
    }

    fn write_generated_data_to_disk<V: Serialize>(
        &self,
        id: u64,
        path: String,
        data: &V,
    ) -> Result<()> {
        let path = PathBuf::from(path);
        if let Some(parent) = path.parent() {
            fs::create_dir_all(parent)?;
        }

        let mut f = OpenOptions::new()
            .read(true)
            .write(true)
            .create(true)
            .open(&path)?;
        f.write_all(&flexbuffers::to_vec(data).unwrap())?;
        self.done_rpc_local(id)?;

        Ok(())
    }

    /// Writes a generated value to a local cache via the `Set` RPC.
    fn write_generated_value_local<V: Serialize>(
        &self,
        id: u64,
        path: String,
        value: &ArcResult<V>,
    ) -> Result<()> {
        if let Ok(data) = value {
            self.write_generated_data_to_disk(id, path, data)?;
        }
        Ok(())
    }

    /// Writes data contained in a generated result to a local cache via the `Set` RPC.
    ///
    /// Does not write to the cache if the generated result is an [`Err`].
    fn write_generated_result_local<V: Serialize, E>(
        &self,
        id: u64,
        path: String,
        value: &ArcResult<std::result::Result<V, E>>,
    ) -> Result<()> {
        if let Ok(Ok(data)) = value {
            self.write_generated_data_to_disk(id, path, data)?;
        }
        Ok(())
    }

    /// Runs the generate loop for the local cache protocol, checking whether the desired entry is
    /// loaded and generating it if needed.
    #[allow(clippy::too_many_arguments)]
    fn generate_loop_local<K: Send + Sync + Any, V: Send + Sync + Any>(
        &self,
        namespace: String,
        hash: Vec<u8>,
        key: K,
        generate_fn: impl FnOnce(&K) -> V + Send + Any,
        write_generated_value: impl FnOnce(&Self, u64, String, &ArcResult<V>) -> Result<()> + Send + Any,
        deserialize_cache_data: impl FnOnce(&[u8]) -> Result<V> + Send + Any,
        handle: CacheHandle<V>,
    ) -> Result<()> {
        let status = backoff::retry(self.config.poll_backoff.clone(), move || {
            let inner = || -> Result<(local::get_reply::EntryStatus, bool)> {
                let status = self.get_rpc_local(namespace.clone(), hash.clone(), true)?;
                let retry = matches!(status, local::get_reply::EntryStatus::Loading(_));

                Ok((status, retry))
            };
            inner()
                .map_err(backoff::Error::Permanent)
                .and_then(|(status, retry)| {
                    if retry {
                        Err(backoff::Error::transient(Error::EntryLoading))
                    } else {
                        Ok(status)
                    }
                })
        })
        .map_err(Box::new)?;
        match status {
            local::get_reply::EntryStatus::Unassigned(_) => {
                let v = Client::run_generation(key, generate_fn);
                let _ = handle.0.set(v);
            }
            local::get_reply::EntryStatus::Assign(local::AssignReply {
                id,
                path,
                heartbeat_interval_ms,
            }) => {
                let self_clone = self.clone();
                let (s_heartbeat_stop, r_heartbeat_stopped) = self.start_heartbeats(
                    Duration::from_millis(heartbeat_interval_ms),
                    move || -> Result<()> { self_clone.heartbeat_rpc_local(id) },
                );
                let v = Client::run_generation(key, generate_fn);
                let _ = s_heartbeat_stop.send(());
                let _ = r_heartbeat_stopped.recv();
                write_generated_value(self, id, path, &v)?;
                let _ = handle.0.set(v);
            }
            local::get_reply::EntryStatus::Loading(_) => unreachable!(),
            local::get_reply::EntryStatus::Ready(local::ReadyReply { id, path }) => {
                let mut file = std::fs::File::open(path)?;
                let mut buf = Vec::new();
                file.read_to_end(&mut buf)?;
                self.drop_rpc_local(id)?;
                Client::set_handle(&handle, deserialize_cache_data(&buf)?);
            }
        }
        Ok(())
    }
}

/// A gRPC cache client that does not have a shared filesystem with the cache server.
#[derive(Clone, Debug)]
pub struct RemoteClient {
    inner: Client,
}

impl RemoteClient {
    /// Creates a new gRPC cache client, querying the remote cache server for server configuration.
    ///
    /// Starts a [`tokio::runtime::Runtime`] for making asynchronous gRPC requests.
    pub fn new(config: ClientConfig) -> Self {
        Self {
            inner: Client::new(config),
        }
    }

    fn generate_inner<
        K: Serialize + Any + Send + Sync,
        V: Serialize + DeserializeOwned + Send + Sync + Any,
    >(
        self,
        handle: CacheHandle<V>,
        namespace: String,
        hash: Vec<u8>,
        key: K,
        generate_fn: impl FnOnce(&K) -> V + Send + Any,
    ) {
        self.inner.clone().generate_inner(handle.clone(), move || {
            self.inner.generate_loop_remote(
                namespace,
                hash,
                key,
                generate_fn,
                Client::write_generated_value_remote,
                Client::deserialize_cache_value,
                handle,
            )
        });
    }

    fn generate_result_inner<
        K: Serialize + Any + Send + Sync,
        V: Serialize + DeserializeOwned + Send + Sync + Any,
        E: Send + Sync + Any,
    >(
        self,
        handle: CacheHandle<std::result::Result<V, E>>,
        namespace: String,
        hash: Vec<u8>,
        key: K,
        generate_fn: impl FnOnce(&K) -> std::result::Result<V, E> + Send + Any,
    ) {
        self.inner.clone().generate_inner(handle.clone(), move || {
            self.inner.generate_loop_remote(
                namespace,
                hash,
                key,
                generate_fn,
                Client::write_generated_result_remote,
                Client::deserialize_cache_result,
                handle,
            )
        });
    }

    /// Gets a handle to a cacheable object from the cache.
    ///
    /// Does not cache errors, so any errors thrown should be thrown quickly. Any errors that need
    /// to be cached should be included in the cached output or should be cached using
    /// [`LocalClient::get_with_err`].
    pub fn get<K: Cacheable>(
        &self,
        namespace: impl Into<String>,
        key: K,
    ) -> CacheHandle<std::result::Result<K::Output, K::Error>> {
        self.generate_result(namespace, key, |key| key.generate())
    }

    /// Gets a handle to a cacheable object from the cache, caching failures as well.
    pub fn get_with_err<
        E: Send + Sync + Serialize + DeserializeOwned + Any,
        K: Cacheable<Error = E>,
    >(
        &self,
        namespace: impl Into<String>,
        key: K,
    ) -> CacheHandle<std::result::Result<K::Output, K::Error>> {
        self.generate(namespace, key, |key| key.generate())
    }

    /// Ensures that a value corresponding to `key` is generated, using `generate_fn`
    /// to generate it if it has not already been generated.
    ///
    /// Returns a handle to the value. If the value is not yet generated, it is generated
    /// in the background.
    pub fn generate<
        K: Serialize + Any + Send + Sync,
        V: Serialize + DeserializeOwned + Send + Sync + Any,
    >(
        &self,
        namespace: impl Into<String>,
        key: K,
        generate_fn: impl FnOnce(&K) -> V + Send + Any,
    ) -> CacheHandle<V> {
        let (namespace, hash, handle) = Client::setup_generate(namespace, &key);

        self.clone()
            .generate_inner(handle.clone(), namespace, hash, key, generate_fn);

        handle
    }

    /// Ensures that a result corresponding to `key` is generated, using `generate_fn`
    /// to generate it if it has not already been generated.
    ///
    /// Does not cache on failure as errors are not constrained to be serializable/deserializable.
    /// As such, failures should happen quickly, or should be serializable and stored as part of
    /// cached value using [`RemoteClient::generate`].
    ///
    /// Returns a handle to the value. If the value is not yet generated, it is generated
    pub fn generate_result<
        K: Serialize + Any + Send + Sync,
        V: Serialize + DeserializeOwned + Send + Sync + Any,
        E: Send + Sync + Any,
    >(
        &self,
        namespace: impl Into<String>,
        key: K,
        generate_fn: impl FnOnce(&K) -> std::result::Result<V, E> + Send + Any,
    ) -> CacheHandle<std::result::Result<V, E>> {
        let (namespace, hash, handle) = Client::setup_generate(namespace, &key);

        self.clone()
            .generate_result_inner(handle.clone(), namespace, hash, key, generate_fn);

        handle
    }
}

/// A gRPC cache client that has a shared filesystem with the cache server.
#[derive(Clone, Debug)]
pub struct LocalClient {
    inner: Client,
}

impl LocalClient {
    /// Creates a new gRPC cache client
    ///
    /// Starts a [`tokio::runtime::Runtime`] for making asynchronous gRPC requests.
    pub fn new(config: ClientConfig) -> Self {
        Self {
            inner: Client::new(config),
        }
    }

    fn generate_inner<
        K: Serialize + Any + Send + Sync,
        V: Serialize + DeserializeOwned + Send + Sync + Any,
    >(
        self,
        handle: CacheHandle<V>,
        namespace: String,
        hash: Vec<u8>,
        key: K,
        generate_fn: impl FnOnce(&K) -> V + Send + Any,
    ) {
        self.inner.clone().generate_inner(handle.clone(), move || {
            self.inner.generate_loop_local(
                namespace,
                hash,
                key,
                generate_fn,
                Client::write_generated_value_local,
                Client::deserialize_cache_value,
                handle,
            )
        });
    }

    fn generate_result_inner<
        K: Serialize + Any + Send + Sync,
        V: Serialize + DeserializeOwned + Send + Sync + Any,
        E: Send + Sync + Any,
    >(
        self,
        handle: CacheHandle<std::result::Result<V, E>>,
        namespace: String,
        hash: Vec<u8>,
        key: K,
        generate_fn: impl FnOnce(&K) -> std::result::Result<V, E> + Send + Any,
    ) {
        self.inner.clone().generate_inner(handle.clone(), move || {
            self.inner.generate_loop_local(
                namespace,
                hash,
                key,
                generate_fn,
                Client::write_generated_result_local,
                Client::deserialize_cache_result,
                handle,
            )
        });
    }

    /// Gets a handle to a cacheable object from the cache.
    ///
    /// Does not cache errors, so any errors thrown should be thrown quickly. Any errors that need
    /// to be cached should be included in the cached output or should be cached using
    /// [`LocalClient::get_with_err`].
    pub fn get<K: Cacheable>(
        &self,
        namespace: impl Into<String>,
        key: K,
    ) -> CacheHandle<std::result::Result<K::Output, K::Error>> {
        self.generate_result(namespace, key, |key| key.generate())
    }

    /// Gets a handle to a cacheable object from the cache, caching failures as well.
    pub fn get_with_err<
        E: Send + Sync + Serialize + DeserializeOwned + Any,
        K: Cacheable<Error = E>,
    >(
        &self,
        namespace: impl Into<String>,
        key: K,
    ) -> CacheHandle<std::result::Result<K::Output, K::Error>> {
        self.generate(namespace, key, |key| key.generate())
    }

    /// Ensures that a value corresponding to `key` is generated, using `generate_fn`
    /// to generate it if it has not already been generated.
    ///
    /// Returns a handle to the value. If the value is not yet generated, it is generated
    /// in the background.
    pub fn generate<
        K: Serialize + Any + Send + Sync,
        V: Serialize + DeserializeOwned + Send + Sync + Any,
    >(
        &self,
        namespace: impl Into<String>,
        key: K,
        generate_fn: impl FnOnce(&K) -> V + Send + Any,
    ) -> CacheHandle<V> {
        let (namespace, hash, handle) = Client::setup_generate(namespace, &key);

        self.clone()
            .generate_inner(handle.clone(), namespace, hash, key, generate_fn);

        handle
    }
<<<<<<< HEAD

    /// Ensures that a result corresponding to `key` is generated, using `generate_fn`
    /// to generate it if it has not already been generated.
    ///
    /// Does not cache on failure as errors are not constrained to be serializable/deserializable.
    /// As such, failures should happen quickly, or should be serializable and stored as part of
    /// cached value using [`LocalClient::generate`].
    ///
    /// Returns a handle to the value. If the value is not yet generated, it is generated
    /// in the background.
    pub fn generate_result<
        K: Serialize + Any + Send + Sync,
        V: Serialize + DeserializeOwned + Send + Sync + Any,
        E: Send + Sync + Any,
    >(
        &self,
        namespace: impl Into<String>,
        key: K,
        generate_fn: impl FnOnce(&K) -> std::result::Result<V, E> + Send + Any,
    ) -> CacheHandle<std::result::Result<V, E>> {
        let (namespace, hash, handle) = Client::setup_generate(namespace, &key);
=======
}

#[cfg(test)]
mod tests {
    use std::{
        fs,
        path::PathBuf,
        sync::{Arc, Mutex},
        time::Duration,
    };

    use crate::{
        error::Result,
        persistent::{
            client::LocalCacheClient,
            server::{CacheServer, HEARTBEAT_TIMEOUT_SECS},
        },
    };

    use super::RemoteCacheClient;

    const BUILD_DIR: &str = concat!(env!("CARGO_MANIFEST_DIR"), "/build");

    #[test]
    fn remote_client_retrieves_persistently_cached_values() -> Result<()> {
        let root =
            PathBuf::from(BUILD_DIR).join("remote_client_retrieves_persistently_cached_values");
        if root.exists() {
            fs::remove_dir_all(&root)?;
        }
        fs::create_dir_all(&root)?;
        let runtime = tokio::runtime::Builder::new_multi_thread()
            .enable_all()
            .build()
            .unwrap();

        let port = portpicker::pick_unused_port().unwrap();
        let server =
            CacheServer::new(root.clone()).with_remote(format!("0.0.0.0:{port}").parse().unwrap());
        let handle = runtime.spawn(async move { server.start().await });

        std::thread::sleep(Duration::from_millis(400)); // Wait until server starts.

        let client = RemoteCacheClient::new(root.clone());
        let count = Arc::new(Mutex::new(0));
        let count1 = count.clone();
        let count2 = count.clone();
        let handle1 = client.generate("test", (1, 2, 3), move |k| {
            *count1.lock().unwrap() += 1;
            k.0 + k.1 + k.2
        });
        let handle2 = client.generate("test", (1, 2, 3), move |k| {
            *count2.lock().unwrap() += 1;
            k.0 + k.1 + k.2
        });

        assert_eq!(handle1.get(), handle2.get());

        handle.abort();

        let port = portpicker::pick_unused_port().unwrap();
        let server = CacheServer::new(root).with_remote(format!("0.0.0.0:{port}").parse().unwrap());
        drop(runtime.spawn(async move { server.start().await }));

        std::thread::sleep(Duration::from_millis(400)); // Wait until server starts.

        let count2 = count.clone();
        let handle2 = client.generate("test", (1, 2, 3), move |k| {
            *count2.lock().unwrap() += 1;
            k.0 + k.1 + k.2
        });

        assert_eq!(handle1.get(), handle2.get());
        assert_eq!(*count.lock().unwrap(), 1);

        Ok(())
    }

    #[test]
    fn local_client_retrieves_persistently_cached_values() -> Result<()> {
        let root =
            PathBuf::from(BUILD_DIR).join("local_client_retrieves_persistently_cached_values");
        if root.exists() {
            fs::remove_dir_all(&root)?;
        }
        fs::create_dir_all(&root)?;
        let runtime = tokio::runtime::Builder::new_multi_thread()
            .enable_all()
            .build()
            .unwrap();

        let port = portpicker::pick_unused_port().unwrap();
        let server =
            CacheServer::new(root.clone()).with_local(format!("0.0.0.0:{port}").parse().unwrap());
        let handle = runtime.spawn(async move { server.start().await });

        std::thread::sleep(Duration::from_millis(400)); // Wait until server starts.

        let client = LocalCacheClient::new(root.clone());
        let count = Arc::new(Mutex::new(0));
        let count1 = count.clone();
        let count2 = count.clone();
        let handle1 = client.generate("test", (1, 2, 3), move |k| {
            *count1.lock().unwrap() += 1;
            k.0 + k.1 + k.2
        });
        let handle2 = client.generate("test", (1, 2, 3), move |k| {
            *count2.lock().unwrap() += 1;
            k.0 + k.1 + k.2
        });

        assert_eq!(handle1.get(), handle2.get());

        handle.abort();

        let port = portpicker::pick_unused_port().unwrap();
        let server = CacheServer::new(root).with_local(format!("0.0.0.0:{port}").parse().unwrap());
        drop(runtime.spawn(async move { server.start().await }));

        std::thread::sleep(Duration::from_millis(400)); // Wait until server starts.

        let count2 = count.clone();
        let handle2 = client.generate("test", (1, 2, 3), move |k| {
            *count2.lock().unwrap() += 1;
            k.0 + k.1 + k.2
        });

        assert_eq!(handle1.get(), handle2.get());
        assert_eq!(*count.lock().unwrap(), 1);

        Ok(())
    }

    #[test]
    #[ignore = "long"]
    fn remote_client_runs_long_running_tasks_once() -> Result<()> {
        let root = PathBuf::from(BUILD_DIR).join("remote_client_runs_long_running_tasks_once");
        if root.exists() {
            fs::remove_dir_all(&root)?;
        }
        fs::create_dir_all(&root)?;
        let runtime = tokio::runtime::Builder::new_multi_thread()
            .enable_all()
            .build()
            .unwrap();

        let port = portpicker::pick_unused_port().unwrap();
        let server =
            CacheServer::new(root.clone()).with_local(format!("0.0.0.0:{port}").parse().unwrap());
        drop(runtime.spawn(async move { server.start().await }));

        std::thread::sleep(Duration::from_millis(400)); // Wait until server starts.

        let client = RemoteCacheClient::new(root);
        let count = Arc::new(Mutex::new(0));
        let count1 = count.clone();
        let count2 = count.clone();
        let handle1 = client.generate("test", (1, 2, 3), move |k| {
            *count1.lock().unwrap() += 1;
            std::thread::sleep(Duration::from_secs(HEARTBEAT_TIMEOUT_SECS + 1));
            k.0 + k.1 + k.2
        });
        let handle2 = client.generate("test", (1, 2, 3), move |k| {
            *count2.lock().unwrap() += 1;
            std::thread::sleep(Duration::from_secs(HEARTBEAT_TIMEOUT_SECS + 1));
            k.0 + k.1 + k.2
        });
>>>>>>> 5862a9cd

        self.clone()
            .generate_result_inner(handle.clone(), namespace, hash, key, generate_fn);

        handle
    }
}<|MERGE_RESOLUTION|>--- conflicted
+++ resolved
@@ -18,6 +18,7 @@
 use serde::{de::DeserializeOwned, Serialize};
 use tokio::runtime::{Handle, Runtime};
 use tonic::transport::{Channel, Endpoint};
+use tracing::Level;
 
 use crate::{
     error::{ArcResult, Error, Result},
@@ -25,7 +26,7 @@
         local::{self, local_cache_client},
         remote::{self, remote_cache_client},
     },
-    CacheHandle, Cacheable,
+    CacheHandle, Cacheable, CacheableWithState,
 };
 
 /// The timeout for connecting to the cache server.
@@ -34,22 +35,44 @@
 /// The timeout for making a request to the cache server.
 pub const REQUEST_TIMEOUT_MS_DEFAULT: u64 = 1000;
 
-/// Configuration for a cache client.
+/// An enumeration of client kinds.
+///
+/// Each interacts with a different cache server API, depending on the desired functionality.
+#[derive(Debug, Clone, Copy)]
+pub enum ClientKind {
+    /// A client that shares a filesystem with the server.
+    ///
+    /// Enables storing data in the cache via the filesystem without sending large bytestreams over gRPC.
+    Local,
+    /// A client that does not share a filseystem with the server.
+    ///
+    /// Sends data to the cache server via gRPC.
+    Remote,
+}
+
 #[derive(Debug)]
-pub struct ClientConfig {
+struct ClientInner {
+    kind: ClientKind,
     url: String,
     poll_backoff: ExponentialBackoff,
     connection_timeout: Duration,
     request_timeout: Duration,
     handle: Handle,
-    // Only used to own the runtime.
+    // Only used to own a runtime created by the builder.
     #[allow(dead_code)]
     runtime: Option<Runtime>,
 }
 
-/// A builder for a cache client configuration.
+/// A gRPC cache client.
+#[derive(Debug, Clone)]
+pub struct Client {
+    inner: Arc<ClientInner>,
+}
+
+/// A builder for a [`Client`].
 #[derive(Default, Clone, Debug)]
-pub struct ClientConfigBuilder {
+pub struct ClientBuilder {
+    kind: Option<ClientKind>,
     url: Option<String>,
     poll_backoff: Option<ExponentialBackoff>,
     connection_timeout: Option<Duration>,
@@ -57,52 +80,72 @@
     handle: Option<Handle>,
 }
 
-impl ClientConfig {
-    /// Creates a [`ClientConfigBuilder`].
-    pub fn builder() -> ClientConfigBuilder {
-        ClientConfigBuilder::new()
-    }
-}
-
-impl ClientConfigBuilder {
-    /// Creates a new [`ClientConfigBuilder`].
+impl ClientBuilder {
+    /// Creates a new [`ClientBuilder`].
     pub fn new() -> Self {
         Self::default()
     }
 
+    /// Sets the configured client type to [`ClientKind::Local`].
+    pub fn local(&mut self) -> &mut Self {
+        self.kind = Some(ClientKind::Local);
+        self
+    }
+
+    /// Sets the configured client type to [`ClientKind::Remote`].
+    pub fn remote(&mut self) -> &mut Self {
+        self.kind = Some(ClientKind::Remote);
+        self
+    }
+
+    /// Sets the configured client type.
+    pub fn kind(&mut self, kind: ClientKind) -> &mut Self {
+        self.kind = Some(kind);
+        self
+    }
+
     /// Sets the configured server URL.
-    pub fn url(&mut self, url: String) -> &mut Self {
-        self.url = Some(url);
+    pub fn url(&mut self, url: impl Into<String>) -> &mut Self {
+        self.url = Some(url.into());
         self
     }
 
     /// Configures the exponential backoff used when polling the server for cache entry
     /// statuses.
+    ///
+    /// Defaults to [`ExponentialBackoff::default`].
     pub fn poll_backoff(&mut self, backoff: ExponentialBackoff) -> &mut Self {
         self.poll_backoff = Some(backoff);
         self
     }
 
     /// Sets the timeout for connecting to the server.
+    ///
+    /// Defaults to [`CONNECTION_TIMEOUT_MS_DEFAULT`].
     pub fn connection_timeout(&mut self, timeout: Duration) -> &mut Self {
         self.connection_timeout = Some(timeout);
         self
     }
 
     /// Sets the timeout for receiving a reply from the server.
+    ///
+    /// Defaults to [`REQUEST_TIMEOUT_MS_DEFAULT`].
     pub fn request_timeout(&mut self, timeout: Duration) -> &mut Self {
         self.request_timeout = Some(timeout);
         self
     }
 
     /// Configures a [`Handle`] for making asynchronous gRPC requests.
+    ///
+    /// If no handle is specified, starts a new [`tokio::runtime::Runtime`] upon building the
+    /// [`Client`] object.
     pub fn runtime_handle(&mut self, handle: Handle) -> &mut Self {
         self.handle = Some(handle);
         self
     }
 
-    /// Builds a [`ClientConfig`] object with the configured parameters.
-    pub fn build(&mut self) -> ClientConfig {
+    /// Builds a [`Client`] object with the configured parameters.
+    pub fn build(&mut self) -> Client {
         let (handle, runtime) = match self.handle.clone() {
             Some(handle) => (handle, None),
             None => {
@@ -113,34 +156,704 @@
                 (runtime.handle().clone(), Some(runtime))
             }
         };
-        ClientConfig {
-            url: self.url.clone().expect("must specify server URL"),
-            poll_backoff: self.poll_backoff.clone().unwrap_or_default(),
-            connection_timeout: self
-                .connection_timeout
-                .unwrap_or(Duration::from_millis(CONNECTION_TIMEOUT_MS_DEFAULT)),
-            request_timeout: self
-                .request_timeout
-                .unwrap_or(Duration::from_millis(REQUEST_TIMEOUT_MS_DEFAULT)),
-            handle,
-            runtime,
+        Client {
+            inner: Arc::new(ClientInner {
+                kind: self.kind.expect("must specify client kind"),
+                url: self.url.clone().expect("must specify server URL"),
+                poll_backoff: self.poll_backoff.clone().unwrap_or_default(),
+                connection_timeout: self
+                    .connection_timeout
+                    .unwrap_or(Duration::from_millis(CONNECTION_TIMEOUT_MS_DEFAULT)),
+                request_timeout: self
+                    .request_timeout
+                    .unwrap_or(Duration::from_millis(REQUEST_TIMEOUT_MS_DEFAULT)),
+                handle,
+                runtime,
+            }),
         }
     }
 }
 
-#[derive(Clone, Debug)]
-struct Client {
-    config: Arc<ClientConfig>,
-}
-
 impl Client {
-    /// Creates a new gRPC cache client
-    ///
-    /// Starts a [`tokio::runtime::Runtime`] for making asynchronous gRPC requests.
-    fn new(config: ClientConfig) -> Self {
-        Self {
-            config: Arc::new(config),
+    /// Creates a new gRPC cache client for a server at `url` with default configuration values.
+    pub fn with_default_config(kind: ClientKind, url: impl Into<String>) -> Self {
+        Self::builder().kind(kind).url(url).build()
+    }
+
+    /// Creates a new gRPC cache client.
+    pub fn builder() -> ClientBuilder {
+        ClientBuilder::new()
+    }
+
+    /// Creates a new local gRPC cache client.
+    ///
+    /// See [`ClientKind`] for an explanation of the different kinds of clients.
+    pub fn local() -> ClientBuilder {
+        let mut builder = ClientBuilder::new();
+        builder.local();
+        builder
+    }
+
+    /// Creates a new remote gRPC cache client.
+    ///
+    /// See [`ClientKind`] for an explanation of the different kinds of clients.
+    pub fn remote() -> ClientBuilder {
+        let mut builder = ClientBuilder::new();
+        builder.remote();
+        builder
+    }
+
+    /// Ensures that a value corresponding to `key` is generated, using `generate_fn`
+    /// to generate it if it has not already been generated.
+    ///
+    /// Returns a handle to the value. If the value is not yet generated, it is generated
+    /// in the background.
+    ///
+    /// # Examples
+    ///
+    /// ```
+    /// use std::sync::{Arc, Mutex};
+    /// use cache::{persistent::client::{Client, ClientKind}, error::Error, Cacheable};
+    ///
+    /// let mut client = Client::with_default_config(ClientKind::Local, "http://0.0.0.0:28055");
+    ///
+    /// # use std::path::PathBuf;
+    /// # use std::time::Duration;
+    /// # use cache::persistent::server::Server;
+    /// # const BUILD_DIR: &str = concat!(env!("CARGO_MANIFEST_DIR"), "/build");
+    /// # let port = portpicker::pick_unused_port().expect("no open ports");
+    /// # let runtime = tokio::runtime::Builder::new_multi_thread()
+    /// #     .enable_all()
+    /// #     .build()
+    /// #     .unwrap();
+    /// # let root = PathBuf::from(BUILD_DIR).join("persistent_client_Client_generate");
+    /// # if root.exists() {
+    /// #     std::fs::remove_dir_all(&root).unwrap();
+    /// # }
+    /// # std::fs::create_dir_all(&root).unwrap();
+    /// # let server = Server::builder()
+    /// #     .root(root)
+    /// #     .local(format!("0.0.0.0:{port}").parse().unwrap())
+    /// #     .build();
+    /// # drop(runtime.spawn(async move { server.start().await }));
+    /// # std::thread::sleep(Duration::from_millis(100)); // Wait until server starts.
+    /// # let mut client = Client::with_default_config(ClientKind::Local, format!("http://0.0.0.0:{port}"));
+    ///
+    /// fn generate_fn(tuple: &(u64, u64)) -> u64 {
+    ///     tuple.0 + tuple.1
+    /// }
+    ///
+    /// let handle = client.generate(
+    ///     "example.namespace",
+    ///     (5, 6),
+    ///     generate_fn,
+    /// );
+    ///
+    /// assert_eq!(*handle.get(), 11);
+    ///
+    /// // Does not call `generate_fn` again as the result has been cached.
+    /// let handle = client.generate(
+    ///     "example.namespace",
+    ///     (5, 6),
+    ///     generate_fn,
+    /// );
+    ///
+    /// assert_eq!(*handle.get(), 11);
+    /// ```
+    pub fn generate<
+        K: Serialize + Any + Send + Sync,
+        V: Serialize + DeserializeOwned + Send + Sync + Any,
+    >(
+        &self,
+        namespace: impl Into<String>,
+        key: K,
+        generate_fn: impl FnOnce(&K) -> V + Send + Any,
+    ) -> CacheHandle<V> {
+        let (namespace, hash, handle) = Client::setup_generate(namespace, &key);
+
+        match self.inner.kind {
+            ClientKind::Local => {
+                self.clone()
+                    .generate_inner_local(handle.clone(), namespace, hash, key, generate_fn)
+            }
+            ClientKind::Remote => self.clone().generate_inner_remote(
+                handle.clone(),
+                namespace,
+                hash,
+                key,
+                generate_fn,
+            ),
         }
+
+        handle
+    }
+
+    /// Ensures that a value corresponding to `key` is generated, using `generate_fn`
+    /// to generate it if it has not already been generated.
+    ///
+    /// Returns a handle to the value. If the value is not yet generated, it is generated
+    /// in the background.
+    ///
+    /// # Examples
+    ///
+    /// ```
+    /// use std::sync::{Arc, Mutex};
+    /// use cache::{persistent::client::{Client, ClientKind}, error::Error, Cacheable};
+    ///
+    /// #[derive(Clone)]
+    /// pub struct Log(Arc<Mutex<Vec<(u64, u64)>>>);
+    ///
+    /// let mut client = Client::with_default_config(ClientKind::Local, "http://0.0.0.0:28055");
+    /// let log = Log(Arc::new(Mutex::new(Vec::new())));
+    ///
+    /// # use std::path::PathBuf;
+    /// # use std::time::Duration;
+    /// # use cache::persistent::server::Server;
+    /// # const BUILD_DIR: &str = concat!(env!("CARGO_MANIFEST_DIR"), "/build");
+    /// # let port = portpicker::pick_unused_port().expect("no open ports");
+    /// # let runtime = tokio::runtime::Builder::new_multi_thread()
+    /// #     .enable_all()
+    /// #     .build()
+    /// #     .unwrap();
+    /// # let root = PathBuf::from(BUILD_DIR).join("persistent_client_Client_generate_with_state");
+    /// # if root.exists() {
+    /// #     std::fs::remove_dir_all(&root).unwrap();
+    /// # }
+    /// # std::fs::create_dir_all(&root).unwrap();
+    /// # let server = Server::builder()
+    /// #     .root(root)
+    /// #     .local(format!("0.0.0.0:{port}").parse().unwrap())
+    /// #     .build();
+    /// # drop(runtime.spawn(async move { server.start().await }));
+    /// # std::thread::sleep(Duration::from_millis(100)); // Wait until server starts.
+    /// # let mut client = Client::with_default_config(ClientKind::Local, format!("http://0.0.0.0:{port}"));
+    ///
+    /// fn generate_fn(tuple: &(u64, u64), state: Log) -> u64 {
+    ///     println!("Logging parameters...");
+    ///     state.0.lock().unwrap().push(*tuple);
+    ///
+    ///     tuple.0 + tuple.1
+    /// }
+    ///
+    /// let handle = client.generate_with_state(
+    ///     "example.namespace",
+    ///     (5, 6),
+    ///     log.clone(),
+    ///     generate_fn,
+    /// );
+    ///
+    /// assert_eq!(*handle.get(), 11);
+    ///
+    /// // Does not call `generate_fn` again as the result has been cached.
+    /// let handle = client.generate_with_state(
+    ///     "example.namespace",
+    ///     (5, 6),
+    ///     log.clone(),
+    ///     generate_fn,
+    /// );
+    ///
+    /// assert_eq!(*handle.get(), 11);
+    ///
+    /// assert_eq!(log.0.lock().unwrap().clone(), vec![(5, 6)]);
+    /// ```
+    pub fn generate_with_state<
+        K: Serialize + Send + Sync + Any,
+        V: Serialize + DeserializeOwned + Send + Sync + Any,
+        S: Send + Sync + Any,
+    >(
+        &self,
+        namespace: impl Into<String>,
+        key: K,
+        state: S,
+        generate_fn: impl FnOnce(&K, S) -> V + Send + Any,
+    ) -> CacheHandle<V> {
+        self.generate(namespace, key, move |k| generate_fn(k, state))
+    }
+
+    /// Ensures that a result corresponding to `key` is generated, using `generate_fn`
+    /// to generate it if it has not already been generated.
+    ///
+    /// Does not cache on failure as errors are not constrained to be serializable/deserializable.
+    /// As such, failures should happen quickly, or should be serializable and stored as part of
+    /// cached value using [`RemoteClient::generate`].
+    ///
+    /// Returns a handle to the value. If the value is not yet generated, it is generated
+    ///
+    /// # Examples
+    ///
+    /// ```
+    /// use std::sync::{Arc, Mutex};
+    /// use cache::{persistent::client::{Client, ClientKind}, error::Error, Cacheable};
+    ///
+    /// let mut client = Client::with_default_config(ClientKind::Local, "http://0.0.0.0:28055");
+    ///
+    /// # use std::path::PathBuf;
+    /// # use std::time::Duration;
+    /// # use cache::persistent::server::Server;
+    /// # const BUILD_DIR: &str = concat!(env!("CARGO_MANIFEST_DIR"), "/build");
+    /// # let port = portpicker::pick_unused_port().expect("no open ports");
+    /// # let runtime = tokio::runtime::Builder::new_multi_thread()
+    /// #     .enable_all()
+    /// #     .build()
+    /// #     .unwrap();
+    /// # let root = PathBuf::from(BUILD_DIR).join("persistent_client_Client_generate_result");
+    /// # if root.exists() {
+    /// #     std::fs::remove_dir_all(&root).unwrap();
+    /// # }
+    /// # std::fs::create_dir_all(&root).unwrap();
+    /// # let server = Server::builder()
+    /// #     .root(root)
+    /// #     .local(format!("0.0.0.0:{port}").parse().unwrap())
+    /// #     .build();
+    /// # drop(runtime.spawn(async move { server.start().await }));
+    /// # std::thread::sleep(Duration::from_millis(100)); // Wait until server starts.
+    /// # let mut client = Client::with_default_config(ClientKind::Local, format!("http://0.0.0.0:{port}"));
+    ///
+    /// fn generate_fn(tuple: &(u64, u64)) -> anyhow::Result<u64> {
+    ///     if *tuple == (5, 5) {
+    ///         Err(anyhow::anyhow!("invalid tuple"))
+    ///     } else {
+    ///         Ok(tuple.0 + tuple.1)
+    ///     }
+    /// }
+    ///
+    /// let handle = client.generate_result(
+    ///     "example.namespace",
+    ///     (5, 5),
+    ///     generate_fn,
+    /// );
+    ///
+    /// assert_eq!(format!("{}", handle.unwrap_err_inner().root_cause()), "invalid tuple");
+    ///
+    /// // Calls `generate_fn` again as the error was not cached.
+    /// let handle = client.generate_result(
+    ///     "example.namespace",
+    ///     (5, 5),
+    ///     generate_fn,
+    /// );
+    ///
+    /// assert_eq!(format!("{}", handle.unwrap_err_inner().root_cause()), "invalid tuple");
+    /// ```
+    pub fn generate_result<
+        K: Serialize + Any + Send + Sync,
+        V: Serialize + DeserializeOwned + Send + Sync + Any,
+        E: Send + Sync + Any,
+    >(
+        &self,
+        namespace: impl Into<String>,
+        key: K,
+        generate_fn: impl FnOnce(&K) -> std::result::Result<V, E> + Send + Any,
+    ) -> CacheHandle<std::result::Result<V, E>> {
+        let (namespace, hash, handle) = Client::setup_generate(namespace, &key);
+
+        match self.inner.kind {
+            ClientKind::Local => {
+                self.clone().generate_result_inner_local(
+                    handle.clone(),
+                    namespace,
+                    hash,
+                    key,
+                    generate_fn,
+                );
+            }
+            ClientKind::Remote => {
+                self.clone().generate_result_inner_remote(
+                    handle.clone(),
+                    namespace,
+                    hash,
+                    key,
+                    generate_fn,
+                );
+            }
+        }
+
+        handle
+    }
+
+    /// Ensures that a value corresponding to `key` is generated, using `generate_fn`
+    /// to generate it if it has not already been generated.
+    ///
+    /// Does not cache on failure as errors are not constrained to be serializable/deserializable.
+    /// As such, failures should happen quickly, or should be serializable and stored as part of
+    /// cached value using [`RemoteClient::generate`].
+    ///
+    /// Returns a handle to the value. If the value is not yet generated, it is generated
+    /// in the background.
+    ///
+    /// # Examples
+    ///
+    /// ```
+    /// use std::sync::{Arc, Mutex};
+    /// use cache::{persistent::client::{Client, ClientKind}, error::Error, Cacheable};
+    ///
+    /// #[derive(Clone)]
+    /// pub struct Log(Arc<Mutex<Vec<(u64, u64)>>>);
+    ///
+    /// let mut client = Client::with_default_config(ClientKind::Local, "http://0.0.0.0:28055");
+    /// let log = Log(Arc::new(Mutex::new(Vec::new())));
+    ///
+    /// # use std::path::PathBuf;
+    /// # use std::time::Duration;
+    /// # use cache::persistent::server::Server;
+    /// # const BUILD_DIR: &str = concat!(env!("CARGO_MANIFEST_DIR"), "/build");
+    /// # let port = portpicker::pick_unused_port().expect("no open ports");
+    /// # let runtime = tokio::runtime::Builder::new_multi_thread()
+    /// #     .enable_all()
+    /// #     .build()
+    /// #     .unwrap();
+    /// # let root =
+    /// # PathBuf::from(BUILD_DIR).join("persistent_client_Client_generate_result_with_state");
+    /// # if root.exists() {
+    /// #     std::fs::remove_dir_all(&root).unwrap();
+    /// # }
+    /// # std::fs::create_dir_all(&root).unwrap();
+    /// # let server = Server::builder()
+    /// #     .root(root)
+    /// #     .local(format!("0.0.0.0:{port}").parse().unwrap())
+    /// #     .build();
+    /// # drop(runtime.spawn(async move { server.start().await }));
+    /// # std::thread::sleep(Duration::from_millis(100)); // Wait until server starts.
+    /// # let mut client = Client::with_default_config(ClientKind::Local, format!("http://0.0.0.0:{port}"));
+    ///
+    /// fn generate_fn(tuple: &(u64, u64), state: Log) -> anyhow::Result<u64> {
+    ///     println!("Logging parameters...");
+    ///     state.0.lock().unwrap().push(*tuple);
+    ///
+    ///     if *tuple == (5, 5) {
+    ///         Err(anyhow::anyhow!("invalid tuple"))
+    ///     } else {
+    ///         Ok(tuple.0 + tuple.1)
+    ///     }
+    /// }
+    ///
+    /// let handle = client.generate_result_with_state(
+    ///     "example.namespace",
+    ///     (5, 5),
+    ///     log.clone(),
+    ///     generate_fn,
+    /// );
+    ///
+    /// assert_eq!(format!("{}", handle.unwrap_err_inner().root_cause()), "invalid tuple");
+    ///
+    /// // Calls `generate_fn` again as the error was not cached.
+    /// let handle = client.generate_result_with_state(
+    ///     "example.namespace",
+    ///     (5, 5),
+    ///     log.clone(),
+    ///     generate_fn,
+    /// );
+    ///
+    /// assert_eq!(format!("{}", handle.unwrap_err_inner().root_cause()), "invalid tuple");
+    ///
+    /// assert_eq!(log.0.lock().unwrap().clone(), vec![(5, 5), (5, 5)]);
+    /// ```
+    pub fn generate_result_with_state<
+        K: Serialize + Send + Sync + Any,
+        V: Serialize + DeserializeOwned + Send + Sync + Any,
+        E: Send + Sync + Any,
+        S: Send + Sync + Any,
+    >(
+        &self,
+        namespace: impl Into<String>,
+        key: K,
+        state: S,
+        generate_fn: impl FnOnce(&K, S) -> std::result::Result<V, E> + Send + Any,
+    ) -> CacheHandle<std::result::Result<V, E>> {
+        self.generate_result(namespace, key, move |k| generate_fn(k, state))
+    }
+
+    /// Gets a handle to a cacheable object from the cache, generating the object in the background
+    /// if needed.
+    ///
+    /// Does not cache errors, so any errors thrown should be thrown quickly. Any errors that need
+    /// to be cached should be included in the cached output or should be cached using
+    /// [`Client::get_with_err`].
+    ///
+    /// # Examples
+    ///
+    /// ```
+    /// use cache::{persistent::client::{Client, ClientKind}, error::Error, Cacheable};
+    /// use serde::{Deserialize, Serialize};
+    ///
+    /// #[derive(Deserialize, Serialize, Hash, Eq, PartialEq)]
+    /// pub struct Params {
+    ///     param1: u64,
+    ///     param2: String,
+    /// };
+    ///
+    /// impl Cacheable for Params {
+    ///     type Output = u64;
+    ///     type Error = anyhow::Error;
+    ///
+    ///     fn generate(&self) -> anyhow::Result<u64> {
+    ///         if self.param1 == 5 {
+    ///             anyhow::bail!("invalid param");
+    ///         } else if &self.param2 == "panic" {
+    ///             panic!("unrecoverable param");
+    ///         }
+    ///
+    ///         Ok(2 * self.param1)
+    ///     }
+    /// }
+    ///
+    /// let mut client = Client::with_default_config(ClientKind::Local, "http://0.0.0.0:28055");
+    ///
+    /// # use std::path::PathBuf;
+    /// # use std::time::Duration;
+    /// # use cache::persistent::server::Server;
+    /// # const BUILD_DIR: &str = concat!(env!("CARGO_MANIFEST_DIR"), "/build");
+    /// # let port = portpicker::pick_unused_port().expect("no open ports");
+    /// # let runtime = tokio::runtime::Builder::new_multi_thread()
+    /// #     .enable_all()
+    /// #     .build()
+    /// #     .unwrap();
+    /// # let root = PathBuf::from(BUILD_DIR).join("persistent_client_Client_get");
+    /// # if root.exists() {
+    /// #     std::fs::remove_dir_all(&root).unwrap();
+    /// # }
+    /// # std::fs::create_dir_all(&root).unwrap();
+    /// # let server = Server::builder()
+    /// #     .root(root)
+    /// #     .local(format!("0.0.0.0:{port}").parse().unwrap())
+    /// #     .build();
+    /// # drop(runtime.spawn(async move { server.start().await }));
+    /// # std::thread::sleep(Duration::from_millis(100)); // Wait until server starts.
+    /// # let mut client = Client::with_default_config(ClientKind::Local, format!("http://0.0.0.0:{port}"));
+    ///
+    /// let handle = client.get("example.namespace", Params {
+    ///     param1: 50,
+    ///     param2: "cache".to_string(),
+    /// });
+    ///
+    /// assert_eq!(*handle.unwrap_inner(), 100);
+    ///
+    /// // Result is not cached as an error is retruned.
+    /// let handle = client.get("example.namespace", Params {
+    ///     param1: 5,
+    ///     param2: "cache".to_string(),
+    /// });
+    ///
+    /// assert_eq!(format!("{}", handle.unwrap_err_inner().root_cause()), "invalid param");
+    ///
+    /// let handle = client.get("example.namespace", Params {
+    ///     param1: 50,
+    ///     param2: "panic".to_string(),
+    /// });
+    ///
+    /// assert!(matches!(handle.get_err().as_ref(), Error::Panic));
+    /// ```
+    pub fn get<K: Cacheable>(
+        &self,
+        namespace: impl Into<String>,
+        key: K,
+    ) -> CacheHandle<std::result::Result<K::Output, K::Error>> {
+        self.generate_result(namespace, key, |key| key.generate())
+    }
+
+    /// Gets a handle to a cacheable object from the cache, caching failures as well.
+    ///
+    /// Generates the object in the background if needed.
+    ///
+    /// # Examples
+    ///
+    /// ```
+    /// use cache::{persistent::client::{Client, ClientKind}, error::Error, Cacheable};
+    /// use serde::{Deserialize, Serialize};
+    ///
+    /// #[derive(Deserialize, Serialize, Hash, Eq, PartialEq)]
+    /// pub struct Params {
+    ///     param1: u64,
+    ///     param2: String,
+    /// };
+    ///
+    /// impl Cacheable for Params {
+    ///     type Output = u64;
+    ///     type Error = bool;
+    ///
+    ///     fn generate(&self) -> Result<Self::Output, Self::Error> {
+    ///         if &self.param2 == "panic" {
+    ///             panic!("unrecoverable param");
+    ///         }
+    ///
+    ///         // Expensive computation...
+    ///         # let computation_result = 5;
+    ///
+    ///         if computation_result == 5 {
+    ///             return Err(false);
+    ///         }
+    ///
+    ///         Ok(2 * self.param1)
+    ///     }
+    /// }
+    ///
+    /// let mut client = Client::with_default_config(ClientKind::Local, "http://0.0.0.0:28055");
+    ///
+    /// # use std::path::PathBuf;
+    /// # use std::time::Duration;
+    /// # use cache::persistent::server::Server;
+    /// # const BUILD_DIR: &str = concat!(env!("CARGO_MANIFEST_DIR"), "/build");
+    /// # let port = portpicker::pick_unused_port().expect("no open ports");
+    /// # let runtime = tokio::runtime::Builder::new_multi_thread()
+    /// #     .enable_all()
+    /// #     .build()
+    /// #     .unwrap();
+    /// # let root = PathBuf::from(BUILD_DIR).join("persistent_client_Client_get_with_err");
+    /// # if root.exists() {
+    /// #     std::fs::remove_dir_all(&root).unwrap();
+    /// # }
+    /// # std::fs::create_dir_all(&root).unwrap();
+    /// # let server = Server::builder()
+    /// #     .root(root)
+    /// #     .local(format!("0.0.0.0:{port}").parse().unwrap())
+    /// #     .build();
+    /// # drop(runtime.spawn(async move { server.start().await }));
+    /// # std::thread::sleep(Duration::from_millis(100)); // Wait until server starts.
+    /// # let mut client = Client::with_default_config(ClientKind::Local, format!("http://0.0.0.0:{port}"));
+    ///
+    /// let handle = client.get_with_err("example.namespace", Params {
+    ///     param1: 5,
+    ///     param2: "cache".to_string(),
+    /// });
+    ///
+    /// assert_eq!(*handle.unwrap_err_inner(), false);
+    ///
+    /// // Does not need to carry out the expensive computation again as the error is cached.
+    /// let handle = client.get_with_err("example.namespace", Params {
+    ///     param1: 5,
+    ///     param2: "cache".to_string(),
+    /// });
+    ///
+    /// assert_eq!(*handle.unwrap_err_inner(), false);
+    /// ```
+    pub fn get_with_err<
+        E: Send + Sync + Serialize + DeserializeOwned + Any,
+        K: Cacheable<Error = E>,
+    >(
+        &self,
+        namespace: impl Into<String>,
+        key: K,
+    ) -> CacheHandle<std::result::Result<K::Output, K::Error>> {
+        self.generate(namespace, key, |key| key.generate())
+    }
+
+    /// Gets a handle to a cacheable object from the cache, generating the object in the background
+    /// if needed.
+    ///
+    /// Does not cache errors, so any errors thrown should be thrown quickly. Any errors that need
+    /// to be cached should be included in the cached output or should be cached using
+    /// [`LocalClient::get_with_state_and_err`].
+    ///
+    /// # Examples
+    ///
+    /// ```
+    /// use std::sync::{Arc, Mutex};
+    /// use cache::{persistent::client::{Client, ClientKind}, error::Error, CacheableWithState};
+    /// use serde::{Deserialize, Serialize};
+    ///
+    /// #[derive(Debug, Deserialize, Serialize, Clone, Hash, Eq, PartialEq)]
+    /// pub struct Params(u64);
+    ///
+    /// #[derive(Clone)]
+    /// pub struct Log(Arc<Mutex<Vec<Params>>>);
+    ///
+    /// impl CacheableWithState<Log> for Params {
+    ///     type Output = u64;
+    ///     type Error = anyhow::Error;
+    ///
+    ///     fn generate_with_state(&self, state: Log) -> anyhow::Result<u64> {
+    ///         println!("Logging parameters...");
+    ///         state.0.lock().unwrap().push(self.clone());
+    ///
+    ///         if self.0 == 5 {
+    ///             anyhow::bail!("invalid param");
+    ///         } else if self.0 == 8 {
+    ///             panic!("unrecoverable param");
+    ///         }
+    ///
+    ///         Ok(2 * self.0)
+    ///     }
+    /// }
+    ///
+    /// let mut client = Client::with_default_config(ClientKind::Local, "http://0.0.0.0:28055");
+    /// let log = Log(Arc::new(Mutex::new(Vec::new())));
+    ///
+    /// # use std::path::PathBuf;
+    /// # use std::time::Duration;
+    /// # use cache::persistent::server::Server;
+    /// # const BUILD_DIR: &str = concat!(env!("CARGO_MANIFEST_DIR"), "/build");
+    /// # let port = portpicker::pick_unused_port().expect("no open ports");
+    /// # let runtime = tokio::runtime::Builder::new_multi_thread()
+    /// #     .enable_all()
+    /// #     .build()
+    /// #     .unwrap();
+    /// # let root = PathBuf::from(BUILD_DIR).join("persistent_client_Client_get_with_state");
+    /// # if root.exists() {
+    /// #     std::fs::remove_dir_all(&root).unwrap();
+    /// # }
+    /// # std::fs::create_dir_all(&root).unwrap();
+    /// # let server = Server::builder()
+    /// #     .root(root)
+    /// #     .local(format!("0.0.0.0:{port}").parse().unwrap())
+    /// #     .build();
+    /// # drop(runtime.spawn(async move { server.start().await }));
+    /// # std::thread::sleep(Duration::from_millis(100)); // Wait until server starts.
+    /// # let mut client = Client::with_default_config(ClientKind::Local, format!("http://0.0.0.0:{port}"));
+    ///
+    /// let handle = client.get_with_state(
+    ///     "example.namespace",
+    ///     Params(0),
+    ///     log.clone(),
+    /// );
+    ///
+    /// assert_eq!(*handle.unwrap_inner(), 0);
+    ///
+    /// let handle = client.get_with_state(
+    ///     "example.namespace",
+    ///     Params(5),
+    ///     log.clone(),
+    /// );
+    ///
+    /// assert_eq!(format!("{}", handle.unwrap_err_inner().root_cause()), "invalid param");
+    ///
+    /// let handle = client.get_with_state(
+    ///     "example.namespace",
+    ///     Params(8),
+    ///     log.clone(),
+    /// );
+    ///
+    /// assert!(matches!(handle.get_err().as_ref(), Error::Panic));
+    ///
+    /// assert_eq!(log.0.lock().unwrap().clone(), vec![Params(0), Params(5), Params(8)]);
+    /// ```
+    pub fn get_with_state<S: Send + Sync + Any, K: CacheableWithState<S>>(
+        &self,
+        namespace: impl Into<String>,
+        key: K,
+        state: S,
+    ) -> CacheHandle<std::result::Result<K::Output, K::Error>> {
+        self.generate_result_with_state(namespace, key, state, |key, state| {
+            key.generate_with_state(state)
+        })
+    }
+
+    /// Gets a handle to a cacheable object from the cache, caching failures as well.
+    ///
+    /// Generates the object in the background if needed.
+    ///
+    /// See [`Client::get_with_err`] and [`Client::get_with_state`] for related examples.
+    pub fn get_with_state_and_err<
+        S: Send + Sync + Any,
+        E: Send + Sync + Serialize + DeserializeOwned + Any,
+        K: CacheableWithState<S, Error = E>,
+    >(
+        &self,
+        namespace: impl Into<String>,
+        key: K,
+        state: S,
+    ) -> CacheHandle<std::result::Result<K::Output, K::Error>> {
+        self.generate_with_state(namespace, key, state, |key, state| {
+            key.generate_with_state(state)
+        })
     }
 
     /// Sets up the necessary objects to be passed in to [`Client::generate_inner`].
@@ -163,6 +876,11 @@
     ) {
         thread::spawn(move || {
             if let Err(e) = generate_loop() {
+                tracing::event!(
+                    Level::ERROR,
+                    "encountered error while executing cached generation: {}",
+                    e,
+                );
                 let _ = handle.0.set(Err(Arc::new(e)));
             }
         });
@@ -227,11 +945,245 @@
         }
     }
 
+    /// Connects to a local cache gRPC server.
+    async fn connect_local(&self) -> Result<local_cache_client::LocalCacheClient<Channel>> {
+        let endpoint = Endpoint::from_shared(self.inner.url.clone())?
+            .timeout(self.inner.request_timeout)
+            .connect_timeout(self.inner.connection_timeout);
+        let test = local_cache_client::LocalCacheClient::connect(endpoint).await;
+        Ok(test?)
+    }
+
+    /// Issues a `Get` RPC to a local cache gRPC server.
+    fn get_rpc_local(
+        &self,
+        namespace: String,
+        key: Vec<u8>,
+        assign: bool,
+    ) -> Result<local::get_reply::EntryStatus> {
+        let out: Result<local::GetReply> = self.inner.handle.block_on(async {
+            let mut client = self.connect_local().await?;
+            Ok(client
+                .get(local::GetRequest {
+                    namespace,
+                    key,
+                    assign,
+                })
+                .await?
+                .into_inner())
+        });
+        Ok(out?.entry_status.unwrap())
+    }
+
+    /// Issues a `Heartbeat` RPC to a local cache gRPC server.
+    fn heartbeat_rpc_local(&self, id: u64) -> Result<()> {
+        self.inner.handle.block_on(async {
+            let mut client = self.connect_local().await?;
+            client.heartbeat(local::HeartbeatRequest { id }).await?;
+            Ok(())
+        })
+    }
+
+    /// Issues a `Done` RPC to a local cache gRPC server.
+    fn done_rpc_local(&self, id: u64) -> Result<()> {
+        self.inner.handle.block_on(async {
+            let mut client = self.connect_local().await?;
+            client.done(local::DoneRequest { id }).await?;
+            Ok(())
+        })
+    }
+
+    /// Issues a `Drop` RPC to a local cache gRPC server.
+    fn drop_rpc_local(&self, id: u64) -> Result<()> {
+        self.inner.handle.block_on(async {
+            let mut client = self.connect_local().await?;
+            client.drop(local::DropRequest { id }).await?;
+            Ok(())
+        })
+    }
+
+    fn write_generated_data_to_disk<V: Serialize>(
+        &self,
+        id: u64,
+        path: String,
+        data: &V,
+    ) -> Result<()> {
+        let path = PathBuf::from(path);
+        if let Some(parent) = path.parent() {
+            fs::create_dir_all(parent)?;
+        }
+
+        let mut f = OpenOptions::new()
+            .read(true)
+            .write(true)
+            .create(true)
+            .open(&path)?;
+        f.write_all(&flexbuffers::to_vec(data).unwrap())?;
+        self.done_rpc_local(id)?;
+
+        Ok(())
+    }
+
+    /// Writes a generated value to a local cache via the `Set` RPC.
+    fn write_generated_value_local<V: Serialize>(
+        &self,
+        id: u64,
+        path: String,
+        value: &ArcResult<V>,
+    ) -> Result<()> {
+        if let Ok(data) = value {
+            self.write_generated_data_to_disk(id, path, data)?;
+        }
+        Ok(())
+    }
+
+    /// Writes data contained in a generated result to a local cache via the `Set` RPC.
+    ///
+    /// Does not write to the cache if the generated result is an [`Err`].
+    fn write_generated_result_local<V: Serialize, E>(
+        &self,
+        id: u64,
+        path: String,
+        value: &ArcResult<std::result::Result<V, E>>,
+    ) -> Result<()> {
+        if let Ok(Ok(data)) = value {
+            self.write_generated_data_to_disk(id, path, data)?;
+        }
+        Ok(())
+    }
+
+    /// Runs the generate loop for the local cache protocol, checking whether the desired entry is
+    /// loaded and generating it if needed.
+    #[allow(clippy::too_many_arguments)]
+    fn generate_loop_local<K: Send + Sync + Any, V: Send + Sync + Any>(
+        &self,
+        namespace: String,
+        hash: Vec<u8>,
+        key: K,
+        generate_fn: impl FnOnce(&K) -> V + Send + Any,
+        write_generated_value: impl FnOnce(&Self, u64, String, &ArcResult<V>) -> Result<()> + Send + Any,
+        deserialize_cache_data: impl FnOnce(&[u8]) -> Result<V> + Send + Any,
+        handle: CacheHandle<V>,
+    ) -> Result<()> {
+        let status = backoff::retry(self.inner.poll_backoff.clone(), move || {
+            let inner = || -> Result<(local::get_reply::EntryStatus, bool)> {
+                tracing::event!(
+                    Level::DEBUG,
+                    "attempting local get request to retrieve entry status"
+                );
+                let status = self.get_rpc_local(namespace.clone(), hash.clone(), true)?;
+                let retry = matches!(status, local::get_reply::EntryStatus::Loading(_));
+
+                Ok((status, retry))
+            };
+            inner()
+                .map_err(backoff::Error::Permanent)
+                .and_then(|(status, retry)| {
+                    if retry {
+                        tracing::event!(Level::DEBUG, "entry is currently loading, retrying later");
+                        Err(backoff::Error::transient(Error::EntryLoading))
+                    } else {
+                        Ok(status)
+                    }
+                })
+        })
+        .map_err(Box::new)?;
+        match status {
+            local::get_reply::EntryStatus::Unassigned(_) => {
+                tracing::event!(Level::DEBUG, "entry is unassigned, generating locally");
+                let v = Client::run_generation(key, generate_fn);
+                let _ = handle.0.set(v);
+            }
+            local::get_reply::EntryStatus::Assign(local::AssignReply {
+                id,
+                path,
+                heartbeat_interval_ms,
+            }) => {
+                tracing::event!(
+                    Level::DEBUG,
+                    "entry has been assigned to the client, generating locally"
+                );
+                let self_clone = self.clone();
+                let (s_heartbeat_stop, r_heartbeat_stopped) = self.start_heartbeats(
+                    Duration::from_millis(heartbeat_interval_ms),
+                    move || -> Result<()> { self_clone.heartbeat_rpc_local(id) },
+                );
+                let v = Client::run_generation(key, generate_fn);
+                let _ = s_heartbeat_stop.send(());
+                let _ = r_heartbeat_stopped.recv();
+                tracing::event!(Level::DEBUG, "finished generating, writing value to cache");
+                write_generated_value(self, id, path, &v)?;
+                let _ = handle.0.set(v);
+            }
+            local::get_reply::EntryStatus::Loading(_) => unreachable!(),
+            local::get_reply::EntryStatus::Ready(local::ReadyReply { id, path }) => {
+                tracing::event!(Level::DEBUG, "entry is ready, reading from cache");
+                let mut file = std::fs::File::open(path)?;
+                let mut buf = Vec::new();
+                file.read_to_end(&mut buf)?;
+                self.drop_rpc_local(id)?;
+                tracing::event!(Level::DEBUG, "finished reading entry from disk");
+                Client::set_handle(&handle, deserialize_cache_data(&buf)?);
+            }
+        }
+        Ok(())
+    }
+
+    fn generate_inner_local<
+        K: Serialize + Any + Send + Sync,
+        V: Serialize + DeserializeOwned + Send + Sync + Any,
+    >(
+        self,
+        handle: CacheHandle<V>,
+        namespace: String,
+        hash: Vec<u8>,
+        key: K,
+        generate_fn: impl FnOnce(&K) -> V + Send + Any,
+    ) {
+        tracing::event!(Level::DEBUG, "generating using local cache API");
+        self.clone().generate_inner(handle.clone(), move || {
+            self.generate_loop_local(
+                namespace,
+                hash,
+                key,
+                generate_fn,
+                Client::write_generated_value_local,
+                Client::deserialize_cache_value,
+                handle,
+            )
+        });
+    }
+
+    fn generate_result_inner_local<
+        K: Serialize + Any + Send + Sync,
+        V: Serialize + DeserializeOwned + Send + Sync + Any,
+        E: Send + Sync + Any,
+    >(
+        self,
+        handle: CacheHandle<std::result::Result<V, E>>,
+        namespace: String,
+        hash: Vec<u8>,
+        key: K,
+        generate_fn: impl FnOnce(&K) -> std::result::Result<V, E> + Send + Any,
+    ) {
+        self.clone().generate_inner(handle.clone(), move || {
+            self.generate_loop_local(
+                namespace,
+                hash,
+                key,
+                generate_fn,
+                Client::write_generated_result_local,
+                Client::deserialize_cache_result,
+                handle,
+            )
+        });
+    }
+
     /// Connects to a remote cache gRPC server.
     async fn connect_remote(&self) -> Result<remote_cache_client::RemoteCacheClient<Channel>> {
-        let endpoint = Endpoint::from_shared(self.config.url.clone())?
-            .timeout(self.config.request_timeout)
-            .connect_timeout(self.config.connection_timeout);
+        let endpoint = Endpoint::from_shared(self.inner.url.clone())?
+            .timeout(self.inner.request_timeout)
+            .connect_timeout(self.inner.connection_timeout);
         Ok(remote_cache_client::RemoteCacheClient::connect(endpoint).await?)
     }
 
@@ -242,7 +1194,7 @@
         key: Vec<u8>,
         assign: bool,
     ) -> Result<remote::get_reply::EntryStatus> {
-        let out: Result<remote::GetReply> = self.config.handle.block_on(async {
+        let out: Result<remote::GetReply> = self.inner.handle.block_on(async {
             let mut client = self.connect_remote().await?;
             Ok(client
                 .get(remote::GetRequest {
@@ -258,7 +1210,7 @@
 
     /// Issues a `Heartbeat` RPC to a remote cache gRPC server.
     fn heartbeat_rpc_remote(&self, id: u64) -> Result<()> {
-        self.config.handle.block_on(async {
+        self.inner.handle.block_on(async {
             let mut client = self.connect_remote().await?;
             client.heartbeat(remote::HeartbeatRequest { id }).await?;
             Ok(())
@@ -267,7 +1219,7 @@
 
     /// Issues a `Set` RPC to a remote cache gRPC server.
     fn set_rpc_remote(&self, id: u64, value: Vec<u8>) -> Result<()> {
-        self.config.handle.block_on(async {
+        self.inner.handle.block_on(async {
             let mut client = self.connect_remote().await?;
             client.set(remote::SetRequest { id, value }).await?;
             Ok(())
@@ -313,7 +1265,7 @@
         deserialize_cache_data: impl FnOnce(&[u8]) -> Result<V> + Send + Any,
         handle: CacheHandle<V>,
     ) -> Result<()> {
-        let status = backoff::retry(self.config.poll_backoff.clone(), move || {
+        let status = backoff::retry(self.inner.poll_backoff.clone(), move || {
             let inner = || -> Result<(remote::get_reply::EntryStatus, bool)> {
                 let status = self.get_rpc_remote(namespace.clone(), hash.clone(), true)?;
                 let retry = matches!(status, remote::get_reply::EntryStatus::Loading(_));
@@ -359,195 +1311,7 @@
         Ok(())
     }
 
-    /// Connects to a local cache gRPC server.
-    async fn connect_local(&self) -> Result<local_cache_client::LocalCacheClient<Channel>> {
-        let endpoint = Endpoint::from_shared(self.config.url.clone())?
-            .timeout(self.config.request_timeout)
-            .connect_timeout(self.config.connection_timeout);
-        let test = local_cache_client::LocalCacheClient::connect(endpoint).await;
-        Ok(test?)
-    }
-
-    /// Issues a `Get` RPC to a local cache gRPC server.
-    fn get_rpc_local(
-        &self,
-        namespace: String,
-        key: Vec<u8>,
-        assign: bool,
-    ) -> Result<local::get_reply::EntryStatus> {
-        let out: Result<local::GetReply> = self.config.handle.block_on(async {
-            let mut client = self.connect_local().await?;
-            Ok(client
-                .get(local::GetRequest {
-                    namespace,
-                    key,
-                    assign,
-                })
-                .await?
-                .into_inner())
-        });
-        Ok(out?.entry_status.unwrap())
-    }
-
-    /// Issues a `Heartbeat` RPC to a local cache gRPC server.
-    fn heartbeat_rpc_local(&self, id: u64) -> Result<()> {
-        self.config.handle.block_on(async {
-            let mut client = self.connect_local().await?;
-            client.heartbeat(local::HeartbeatRequest { id }).await?;
-            Ok(())
-        })
-    }
-
-    /// Issues a `Done` RPC to a local cache gRPC server.
-    fn done_rpc_local(&self, id: u64) -> Result<()> {
-        self.config.handle.block_on(async {
-            let mut client = self.connect_local().await?;
-            client.done(local::DoneRequest { id }).await?;
-            Ok(())
-        })
-    }
-
-    /// Issues a `Drop` RPC to a local cache gRPC server.
-    fn drop_rpc_local(&self, id: u64) -> Result<()> {
-        self.config.handle.block_on(async {
-            let mut client = self.connect_local().await?;
-            client.drop(local::DropRequest { id }).await?;
-            Ok(())
-        })
-    }
-
-    fn write_generated_data_to_disk<V: Serialize>(
-        &self,
-        id: u64,
-        path: String,
-        data: &V,
-    ) -> Result<()> {
-        let path = PathBuf::from(path);
-        if let Some(parent) = path.parent() {
-            fs::create_dir_all(parent)?;
-        }
-
-        let mut f = OpenOptions::new()
-            .read(true)
-            .write(true)
-            .create(true)
-            .open(&path)?;
-        f.write_all(&flexbuffers::to_vec(data).unwrap())?;
-        self.done_rpc_local(id)?;
-
-        Ok(())
-    }
-
-    /// Writes a generated value to a local cache via the `Set` RPC.
-    fn write_generated_value_local<V: Serialize>(
-        &self,
-        id: u64,
-        path: String,
-        value: &ArcResult<V>,
-    ) -> Result<()> {
-        if let Ok(data) = value {
-            self.write_generated_data_to_disk(id, path, data)?;
-        }
-        Ok(())
-    }
-
-    /// Writes data contained in a generated result to a local cache via the `Set` RPC.
-    ///
-    /// Does not write to the cache if the generated result is an [`Err`].
-    fn write_generated_result_local<V: Serialize, E>(
-        &self,
-        id: u64,
-        path: String,
-        value: &ArcResult<std::result::Result<V, E>>,
-    ) -> Result<()> {
-        if let Ok(Ok(data)) = value {
-            self.write_generated_data_to_disk(id, path, data)?;
-        }
-        Ok(())
-    }
-
-    /// Runs the generate loop for the local cache protocol, checking whether the desired entry is
-    /// loaded and generating it if needed.
-    #[allow(clippy::too_many_arguments)]
-    fn generate_loop_local<K: Send + Sync + Any, V: Send + Sync + Any>(
-        &self,
-        namespace: String,
-        hash: Vec<u8>,
-        key: K,
-        generate_fn: impl FnOnce(&K) -> V + Send + Any,
-        write_generated_value: impl FnOnce(&Self, u64, String, &ArcResult<V>) -> Result<()> + Send + Any,
-        deserialize_cache_data: impl FnOnce(&[u8]) -> Result<V> + Send + Any,
-        handle: CacheHandle<V>,
-    ) -> Result<()> {
-        let status = backoff::retry(self.config.poll_backoff.clone(), move || {
-            let inner = || -> Result<(local::get_reply::EntryStatus, bool)> {
-                let status = self.get_rpc_local(namespace.clone(), hash.clone(), true)?;
-                let retry = matches!(status, local::get_reply::EntryStatus::Loading(_));
-
-                Ok((status, retry))
-            };
-            inner()
-                .map_err(backoff::Error::Permanent)
-                .and_then(|(status, retry)| {
-                    if retry {
-                        Err(backoff::Error::transient(Error::EntryLoading))
-                    } else {
-                        Ok(status)
-                    }
-                })
-        })
-        .map_err(Box::new)?;
-        match status {
-            local::get_reply::EntryStatus::Unassigned(_) => {
-                let v = Client::run_generation(key, generate_fn);
-                let _ = handle.0.set(v);
-            }
-            local::get_reply::EntryStatus::Assign(local::AssignReply {
-                id,
-                path,
-                heartbeat_interval_ms,
-            }) => {
-                let self_clone = self.clone();
-                let (s_heartbeat_stop, r_heartbeat_stopped) = self.start_heartbeats(
-                    Duration::from_millis(heartbeat_interval_ms),
-                    move || -> Result<()> { self_clone.heartbeat_rpc_local(id) },
-                );
-                let v = Client::run_generation(key, generate_fn);
-                let _ = s_heartbeat_stop.send(());
-                let _ = r_heartbeat_stopped.recv();
-                write_generated_value(self, id, path, &v)?;
-                let _ = handle.0.set(v);
-            }
-            local::get_reply::EntryStatus::Loading(_) => unreachable!(),
-            local::get_reply::EntryStatus::Ready(local::ReadyReply { id, path }) => {
-                let mut file = std::fs::File::open(path)?;
-                let mut buf = Vec::new();
-                file.read_to_end(&mut buf)?;
-                self.drop_rpc_local(id)?;
-                Client::set_handle(&handle, deserialize_cache_data(&buf)?);
-            }
-        }
-        Ok(())
-    }
-}
-
-/// A gRPC cache client that does not have a shared filesystem with the cache server.
-#[derive(Clone, Debug)]
-pub struct RemoteClient {
-    inner: Client,
-}
-
-impl RemoteClient {
-    /// Creates a new gRPC cache client, querying the remote cache server for server configuration.
-    ///
-    /// Starts a [`tokio::runtime::Runtime`] for making asynchronous gRPC requests.
-    pub fn new(config: ClientConfig) -> Self {
-        Self {
-            inner: Client::new(config),
-        }
-    }
-
-    fn generate_inner<
+    fn generate_inner_remote<
         K: Serialize + Any + Send + Sync,
         V: Serialize + DeserializeOwned + Send + Sync + Any,
     >(
@@ -558,8 +1322,9 @@
         key: K,
         generate_fn: impl FnOnce(&K) -> V + Send + Any,
     ) {
-        self.inner.clone().generate_inner(handle.clone(), move || {
-            self.inner.generate_loop_remote(
+        tracing::event!(Level::DEBUG, "generating using remote cache API");
+        self.clone().generate_inner(handle.clone(), move || {
+            self.generate_loop_remote(
                 namespace,
                 hash,
                 key,
@@ -571,7 +1336,7 @@
         });
     }
 
-    fn generate_result_inner<
+    fn generate_result_inner_remote<
         K: Serialize + Any + Send + Sync,
         V: Serialize + DeserializeOwned + Send + Sync + Any,
         E: Send + Sync + Any,
@@ -583,8 +1348,8 @@
         key: K,
         generate_fn: impl FnOnce(&K) -> std::result::Result<V, E> + Send + Any,
     ) {
-        self.inner.clone().generate_inner(handle.clone(), move || {
-            self.inner.generate_loop_remote(
+        self.clone().generate_inner(handle.clone(), move || {
+            self.generate_loop_remote(
                 namespace,
                 hash,
                 key,
@@ -595,387 +1360,4 @@
             )
         });
     }
-
-    /// Gets a handle to a cacheable object from the cache.
-    ///
-    /// Does not cache errors, so any errors thrown should be thrown quickly. Any errors that need
-    /// to be cached should be included in the cached output or should be cached using
-    /// [`LocalClient::get_with_err`].
-    pub fn get<K: Cacheable>(
-        &self,
-        namespace: impl Into<String>,
-        key: K,
-    ) -> CacheHandle<std::result::Result<K::Output, K::Error>> {
-        self.generate_result(namespace, key, |key| key.generate())
-    }
-
-    /// Gets a handle to a cacheable object from the cache, caching failures as well.
-    pub fn get_with_err<
-        E: Send + Sync + Serialize + DeserializeOwned + Any,
-        K: Cacheable<Error = E>,
-    >(
-        &self,
-        namespace: impl Into<String>,
-        key: K,
-    ) -> CacheHandle<std::result::Result<K::Output, K::Error>> {
-        self.generate(namespace, key, |key| key.generate())
-    }
-
-    /// Ensures that a value corresponding to `key` is generated, using `generate_fn`
-    /// to generate it if it has not already been generated.
-    ///
-    /// Returns a handle to the value. If the value is not yet generated, it is generated
-    /// in the background.
-    pub fn generate<
-        K: Serialize + Any + Send + Sync,
-        V: Serialize + DeserializeOwned + Send + Sync + Any,
-    >(
-        &self,
-        namespace: impl Into<String>,
-        key: K,
-        generate_fn: impl FnOnce(&K) -> V + Send + Any,
-    ) -> CacheHandle<V> {
-        let (namespace, hash, handle) = Client::setup_generate(namespace, &key);
-
-        self.clone()
-            .generate_inner(handle.clone(), namespace, hash, key, generate_fn);
-
-        handle
-    }
-
-    /// Ensures that a result corresponding to `key` is generated, using `generate_fn`
-    /// to generate it if it has not already been generated.
-    ///
-    /// Does not cache on failure as errors are not constrained to be serializable/deserializable.
-    /// As such, failures should happen quickly, or should be serializable and stored as part of
-    /// cached value using [`RemoteClient::generate`].
-    ///
-    /// Returns a handle to the value. If the value is not yet generated, it is generated
-    pub fn generate_result<
-        K: Serialize + Any + Send + Sync,
-        V: Serialize + DeserializeOwned + Send + Sync + Any,
-        E: Send + Sync + Any,
-    >(
-        &self,
-        namespace: impl Into<String>,
-        key: K,
-        generate_fn: impl FnOnce(&K) -> std::result::Result<V, E> + Send + Any,
-    ) -> CacheHandle<std::result::Result<V, E>> {
-        let (namespace, hash, handle) = Client::setup_generate(namespace, &key);
-
-        self.clone()
-            .generate_result_inner(handle.clone(), namespace, hash, key, generate_fn);
-
-        handle
-    }
-}
-
-/// A gRPC cache client that has a shared filesystem with the cache server.
-#[derive(Clone, Debug)]
-pub struct LocalClient {
-    inner: Client,
-}
-
-impl LocalClient {
-    /// Creates a new gRPC cache client
-    ///
-    /// Starts a [`tokio::runtime::Runtime`] for making asynchronous gRPC requests.
-    pub fn new(config: ClientConfig) -> Self {
-        Self {
-            inner: Client::new(config),
-        }
-    }
-
-    fn generate_inner<
-        K: Serialize + Any + Send + Sync,
-        V: Serialize + DeserializeOwned + Send + Sync + Any,
-    >(
-        self,
-        handle: CacheHandle<V>,
-        namespace: String,
-        hash: Vec<u8>,
-        key: K,
-        generate_fn: impl FnOnce(&K) -> V + Send + Any,
-    ) {
-        self.inner.clone().generate_inner(handle.clone(), move || {
-            self.inner.generate_loop_local(
-                namespace,
-                hash,
-                key,
-                generate_fn,
-                Client::write_generated_value_local,
-                Client::deserialize_cache_value,
-                handle,
-            )
-        });
-    }
-
-    fn generate_result_inner<
-        K: Serialize + Any + Send + Sync,
-        V: Serialize + DeserializeOwned + Send + Sync + Any,
-        E: Send + Sync + Any,
-    >(
-        self,
-        handle: CacheHandle<std::result::Result<V, E>>,
-        namespace: String,
-        hash: Vec<u8>,
-        key: K,
-        generate_fn: impl FnOnce(&K) -> std::result::Result<V, E> + Send + Any,
-    ) {
-        self.inner.clone().generate_inner(handle.clone(), move || {
-            self.inner.generate_loop_local(
-                namespace,
-                hash,
-                key,
-                generate_fn,
-                Client::write_generated_result_local,
-                Client::deserialize_cache_result,
-                handle,
-            )
-        });
-    }
-
-    /// Gets a handle to a cacheable object from the cache.
-    ///
-    /// Does not cache errors, so any errors thrown should be thrown quickly. Any errors that need
-    /// to be cached should be included in the cached output or should be cached using
-    /// [`LocalClient::get_with_err`].
-    pub fn get<K: Cacheable>(
-        &self,
-        namespace: impl Into<String>,
-        key: K,
-    ) -> CacheHandle<std::result::Result<K::Output, K::Error>> {
-        self.generate_result(namespace, key, |key| key.generate())
-    }
-
-    /// Gets a handle to a cacheable object from the cache, caching failures as well.
-    pub fn get_with_err<
-        E: Send + Sync + Serialize + DeserializeOwned + Any,
-        K: Cacheable<Error = E>,
-    >(
-        &self,
-        namespace: impl Into<String>,
-        key: K,
-    ) -> CacheHandle<std::result::Result<K::Output, K::Error>> {
-        self.generate(namespace, key, |key| key.generate())
-    }
-
-    /// Ensures that a value corresponding to `key` is generated, using `generate_fn`
-    /// to generate it if it has not already been generated.
-    ///
-    /// Returns a handle to the value. If the value is not yet generated, it is generated
-    /// in the background.
-    pub fn generate<
-        K: Serialize + Any + Send + Sync,
-        V: Serialize + DeserializeOwned + Send + Sync + Any,
-    >(
-        &self,
-        namespace: impl Into<String>,
-        key: K,
-        generate_fn: impl FnOnce(&K) -> V + Send + Any,
-    ) -> CacheHandle<V> {
-        let (namespace, hash, handle) = Client::setup_generate(namespace, &key);
-
-        self.clone()
-            .generate_inner(handle.clone(), namespace, hash, key, generate_fn);
-
-        handle
-    }
-<<<<<<< HEAD
-
-    /// Ensures that a result corresponding to `key` is generated, using `generate_fn`
-    /// to generate it if it has not already been generated.
-    ///
-    /// Does not cache on failure as errors are not constrained to be serializable/deserializable.
-    /// As such, failures should happen quickly, or should be serializable and stored as part of
-    /// cached value using [`LocalClient::generate`].
-    ///
-    /// Returns a handle to the value. If the value is not yet generated, it is generated
-    /// in the background.
-    pub fn generate_result<
-        K: Serialize + Any + Send + Sync,
-        V: Serialize + DeserializeOwned + Send + Sync + Any,
-        E: Send + Sync + Any,
-    >(
-        &self,
-        namespace: impl Into<String>,
-        key: K,
-        generate_fn: impl FnOnce(&K) -> std::result::Result<V, E> + Send + Any,
-    ) -> CacheHandle<std::result::Result<V, E>> {
-        let (namespace, hash, handle) = Client::setup_generate(namespace, &key);
-=======
-}
-
-#[cfg(test)]
-mod tests {
-    use std::{
-        fs,
-        path::PathBuf,
-        sync::{Arc, Mutex},
-        time::Duration,
-    };
-
-    use crate::{
-        error::Result,
-        persistent::{
-            client::LocalCacheClient,
-            server::{CacheServer, HEARTBEAT_TIMEOUT_SECS},
-        },
-    };
-
-    use super::RemoteCacheClient;
-
-    const BUILD_DIR: &str = concat!(env!("CARGO_MANIFEST_DIR"), "/build");
-
-    #[test]
-    fn remote_client_retrieves_persistently_cached_values() -> Result<()> {
-        let root =
-            PathBuf::from(BUILD_DIR).join("remote_client_retrieves_persistently_cached_values");
-        if root.exists() {
-            fs::remove_dir_all(&root)?;
-        }
-        fs::create_dir_all(&root)?;
-        let runtime = tokio::runtime::Builder::new_multi_thread()
-            .enable_all()
-            .build()
-            .unwrap();
-
-        let port = portpicker::pick_unused_port().unwrap();
-        let server =
-            CacheServer::new(root.clone()).with_remote(format!("0.0.0.0:{port}").parse().unwrap());
-        let handle = runtime.spawn(async move { server.start().await });
-
-        std::thread::sleep(Duration::from_millis(400)); // Wait until server starts.
-
-        let client = RemoteCacheClient::new(root.clone());
-        let count = Arc::new(Mutex::new(0));
-        let count1 = count.clone();
-        let count2 = count.clone();
-        let handle1 = client.generate("test", (1, 2, 3), move |k| {
-            *count1.lock().unwrap() += 1;
-            k.0 + k.1 + k.2
-        });
-        let handle2 = client.generate("test", (1, 2, 3), move |k| {
-            *count2.lock().unwrap() += 1;
-            k.0 + k.1 + k.2
-        });
-
-        assert_eq!(handle1.get(), handle2.get());
-
-        handle.abort();
-
-        let port = portpicker::pick_unused_port().unwrap();
-        let server = CacheServer::new(root).with_remote(format!("0.0.0.0:{port}").parse().unwrap());
-        drop(runtime.spawn(async move { server.start().await }));
-
-        std::thread::sleep(Duration::from_millis(400)); // Wait until server starts.
-
-        let count2 = count.clone();
-        let handle2 = client.generate("test", (1, 2, 3), move |k| {
-            *count2.lock().unwrap() += 1;
-            k.0 + k.1 + k.2
-        });
-
-        assert_eq!(handle1.get(), handle2.get());
-        assert_eq!(*count.lock().unwrap(), 1);
-
-        Ok(())
-    }
-
-    #[test]
-    fn local_client_retrieves_persistently_cached_values() -> Result<()> {
-        let root =
-            PathBuf::from(BUILD_DIR).join("local_client_retrieves_persistently_cached_values");
-        if root.exists() {
-            fs::remove_dir_all(&root)?;
-        }
-        fs::create_dir_all(&root)?;
-        let runtime = tokio::runtime::Builder::new_multi_thread()
-            .enable_all()
-            .build()
-            .unwrap();
-
-        let port = portpicker::pick_unused_port().unwrap();
-        let server =
-            CacheServer::new(root.clone()).with_local(format!("0.0.0.0:{port}").parse().unwrap());
-        let handle = runtime.spawn(async move { server.start().await });
-
-        std::thread::sleep(Duration::from_millis(400)); // Wait until server starts.
-
-        let client = LocalCacheClient::new(root.clone());
-        let count = Arc::new(Mutex::new(0));
-        let count1 = count.clone();
-        let count2 = count.clone();
-        let handle1 = client.generate("test", (1, 2, 3), move |k| {
-            *count1.lock().unwrap() += 1;
-            k.0 + k.1 + k.2
-        });
-        let handle2 = client.generate("test", (1, 2, 3), move |k| {
-            *count2.lock().unwrap() += 1;
-            k.0 + k.1 + k.2
-        });
-
-        assert_eq!(handle1.get(), handle2.get());
-
-        handle.abort();
-
-        let port = portpicker::pick_unused_port().unwrap();
-        let server = CacheServer::new(root).with_local(format!("0.0.0.0:{port}").parse().unwrap());
-        drop(runtime.spawn(async move { server.start().await }));
-
-        std::thread::sleep(Duration::from_millis(400)); // Wait until server starts.
-
-        let count2 = count.clone();
-        let handle2 = client.generate("test", (1, 2, 3), move |k| {
-            *count2.lock().unwrap() += 1;
-            k.0 + k.1 + k.2
-        });
-
-        assert_eq!(handle1.get(), handle2.get());
-        assert_eq!(*count.lock().unwrap(), 1);
-
-        Ok(())
-    }
-
-    #[test]
-    #[ignore = "long"]
-    fn remote_client_runs_long_running_tasks_once() -> Result<()> {
-        let root = PathBuf::from(BUILD_DIR).join("remote_client_runs_long_running_tasks_once");
-        if root.exists() {
-            fs::remove_dir_all(&root)?;
-        }
-        fs::create_dir_all(&root)?;
-        let runtime = tokio::runtime::Builder::new_multi_thread()
-            .enable_all()
-            .build()
-            .unwrap();
-
-        let port = portpicker::pick_unused_port().unwrap();
-        let server =
-            CacheServer::new(root.clone()).with_local(format!("0.0.0.0:{port}").parse().unwrap());
-        drop(runtime.spawn(async move { server.start().await }));
-
-        std::thread::sleep(Duration::from_millis(400)); // Wait until server starts.
-
-        let client = RemoteCacheClient::new(root);
-        let count = Arc::new(Mutex::new(0));
-        let count1 = count.clone();
-        let count2 = count.clone();
-        let handle1 = client.generate("test", (1, 2, 3), move |k| {
-            *count1.lock().unwrap() += 1;
-            std::thread::sleep(Duration::from_secs(HEARTBEAT_TIMEOUT_SECS + 1));
-            k.0 + k.1 + k.2
-        });
-        let handle2 = client.generate("test", (1, 2, 3), move |k| {
-            *count2.lock().unwrap() += 1;
-            std::thread::sleep(Duration::from_secs(HEARTBEAT_TIMEOUT_SECS + 1));
-            k.0 + k.1 + k.2
-        });
->>>>>>> 5862a9cd
-
-        self.clone()
-            .generate_result_inner(handle.clone(), namespace, hash, key, generate_fn);
-
-        handle
-    }
 }