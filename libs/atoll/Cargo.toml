[package]
name = "atoll"
version = "0.1.3"
edition = "2021"
description = "Automatic transformation of logical layout"
license = "BSD-3-Clause"

[dependencies]
substrate = { version = "0.8.1", registry = "substrate", path = "../../substrate" }
<<<<<<< HEAD
grid = "0.11"
ena = "0.14"
tracing = "0.1"
num = "0.4.1"
serde = { version = "1.0.192", features = ["derive"] }
derive-where = "1.2.7"
=======
grid = { version = "0.13.0", features = ["serde"] }
num = "0.4.1"
serde = { version = "1.0.192", features = ["derive"] }
>>>>>>> 303b635f
<|MERGE_RESOLUTION|>--- conflicted
+++ resolved
@@ -7,15 +7,9 @@
 
 [dependencies]
 substrate = { version = "0.8.1", registry = "substrate", path = "../../substrate" }
-<<<<<<< HEAD
-grid = "0.11"
+grid = { version = "0.13.0", features = ["serde"] }
 ena = "0.14"
 tracing = "0.1"
 num = "0.4.1"
 serde = { version = "1.0.192", features = ["derive"] }
-derive-where = "1.2.7"
-=======
-grid = { version = "0.13.0", features = ["serde"] }
-num = "0.4.1"
-serde = { version = "1.0.192", features = ["derive"] }
->>>>>>> 303b635f
+derive-where = "1.2.7"