--- conflicted
+++ resolved
@@ -11,11 +11,8 @@
 use substrate::geometry::transform::{Transformation, Translate, TranslateMut};
 use substrate::layout::element::Text;
 
-<<<<<<< HEAD
+use substrate::context::PdkContext;
 use substrate::geometry::dir::Dir;
-=======
-use substrate::context::PdkContext;
->>>>>>> 4019d4d2
 use substrate::geometry::point::Point;
 use substrate::geometry::rect::Rect;
 use substrate::io::layout::Builder;
@@ -181,7 +178,7 @@
     pub fn generate<PDK: Pdk, T: ExportsNestedData + ExportsLayoutData>(
         ctx: &PdkContext<PDK>,
         layout: &layout::Cell<T>,
-    ) -> AtollAbstract {
+    ) -> Abstract {
         let stack = ctx
             .get_installation::<LayerStack<PdkLayer>>()
             .expect("must install ATOLL layer stack");
@@ -245,7 +242,7 @@
             .map(|states| LayerAbstract::Detailed { states })
             .collect();
 
-        AtollAbstract {
+        Abstract {
             top_layer: top,
             lcm_bounds,
             grid: RoutingGrid::new((*stack).clone(), 0..top + 1),
@@ -457,77 +454,6 @@
     top
 }
 
-<<<<<<< HEAD
-/// Generates an abstract view of a layout cell.
-pub fn generate_abstract<T: ExportsNestedData + ExportsLayoutData>(
-    layout: &layout::Cell<T>,
-    stack: &LayerStack<PdkLayer>,
-) -> Abstract {
-    let cell = layout.raw();
-    let bbox = cell.bbox().unwrap();
-
-    let top = top_layer(cell, stack)
-        .expect("cell did not have any ATOLL routing layers; cannot produce an abstract");
-    let top = if top == 0 { 1 } else { top };
-
-    let slice = stack.slice(0..top + 1);
-
-    let xmin = div_floor(bbox.left(), slice.lcm_unit_width());
-    let xmax = div_ceil(bbox.right(), slice.lcm_unit_width());
-    let ymin = div_floor(bbox.bot(), slice.lcm_unit_height());
-    let ymax = div_ceil(bbox.top(), slice.lcm_unit_height());
-    let lcm_bounds = Rect::from_sides(xmin, ymin, xmax, ymax);
-
-    let nx = lcm_bounds.width();
-    let ny = lcm_bounds.height();
-
-    let grid = RoutingGrid::new(stack.clone(), 0..top + 1);
-    let mut state = RoutingState::new(stack.clone(), top, nx, ny);
-    let mut ports = Vec::new();
-    for (i, (name, geom)) in cell.ports().enumerate() {
-        let net = NetId(i);
-        ports.push(net);
-        if let Some(layer) = stack.layer_idx(geom.primary.layer().drawing()) {
-            let rect = match geom.primary.shape() {
-                substrate::geometry::shape::Shape::Rect(r) => *r,
-                substrate::geometry::shape::Shape::Polygon(p) => {
-                    p.bbox().expect("empty polygons are unsupported")
-                }
-            };
-            if let Some(rect) = grid.shrink_to_grid(rect, layer) {
-                for x in rect.left()..=rect.right() {
-                    for y in rect.bot()..=rect.top() {
-                        let xofs = xmin * slice.lcm_unit_width() / grid.xpitch(layer);
-                        let yofs = ymin * slice.lcm_unit_height() / grid.ypitch(layer);
-                        state.layer_mut(layer)[((x - xofs) as usize, (y - yofs) as usize)] =
-                            PointState::Routed {
-                                net,
-                                via_down: false,
-                                via_up: false,
-                            };
-                    }
-                }
-            }
-        }
-    }
-
-    let layers = state
-        .layers
-        .into_iter()
-        .map(|states| LayerAbstract::Detailed { states })
-        .collect();
-
-    Abstract {
-        top_layer: top,
-        lcm_bounds,
-        grid: RoutingGrid::new(stack.clone(), 0..top + 1),
-        ports,
-        layers,
-    }
-}
-
-=======
->>>>>>> 4019d4d2
 #[derive(Debug, Clone, Eq, PartialEq, Hash, Serialize, Deserialize)]
 pub struct DebugAbstract {
     pub abs: Abstract,
