//! ATOLL strap routing APIs.

/// ATOLL strap routing APIs.
use crate::abs::GridCoord;
use crate::grid::{AtollLayer, PdkLayer, RoutingState};
use crate::route::Path;
use crate::{NetId, PointState};
use grid::Grid;
use substrate::geometry::dir::Dir;
use substrate::geometry::rect::Rect;

/// Parameters for strap routing.
#[derive(Clone, Debug)]
pub struct StrappingParams {
    /// Starting layer.
    start: usize,
    /// The bounding box that straps should be confined to (in the top layer's coordinate frame).
    bounds: Option<Rect>,
    /// Parameters for each layer.
    layers: Vec<LayerStrappingParams>,
}

impl StrappingParams {
    /// Creates a new [`StrappingParams`].
    pub fn new(start: usize, layers: Vec<LayerStrappingParams>) -> Self {
        Self {
            start,
            bounds: None,
            layers,
        }
    }

    /// Sets the bounding box that straps should be confined to. Provided in the top layer's coordinate frame.
    pub fn with_bounds(mut self, bounds: Rect) -> Self {
        self.bounds = Some(bounds);
        self
    }
}

/// Strap parameters for a particular ATOLL layer.
#[derive(Clone, Debug)]
pub enum LayerStrappingParams {
    /// Enumerated track indexes.
    Enumerated(Vec<usize>),
    /// A track offset and period describing the strap locations.
    OffsetPeriod {
        /// The offset of the first strap.
        offset: usize,
        /// The strapping period.
        period: usize,
    },
    /// Places straps wherever corresponding nets are found in the layer directly below.
    ViaDown {
        /// The minimum period between adjacent straps.
        ///
        /// TODO: currently unimplemented.
        min_period: usize,
    },
}

/// An ATOLL strapper.
pub trait Strapper: Send + Sync {
    /// Returns paths that represent the straps and vias that were drawn.
    fn strap(
        &self,
        routing_state: &mut RoutingState<PdkLayer>,
        to_strap: Vec<(NetId, StrappingParams)>,
    ) -> Vec<Path>;
}

/// A strapper that greedily straps the given nets in order.
pub struct GreedyStrapper;

#[derive(Copy, Clone)]
struct Strap {
    net: NetId,
    layer: usize,
    track: usize,
    start: usize,
    stop: usize,
    has_via: bool,
}

struct GreedyStrapperState<'a> {
    routing_state: &'a mut RoutingState<PdkLayer>,
    to_strap: Vec<(NetId, StrappingParams)>,
    grid_to_strap: Vec<Grid<Option<usize>>>,
    tentative_straps: Vec<Strap>,
    paths: Vec<Path>,
}

impl<'a> GreedyStrapperState<'a> {
    fn new(
        routing_state: &'a mut RoutingState<PdkLayer>,
        to_strap: Vec<(NetId, StrappingParams)>,
    ) -> Self {
        let mut grid_to_strap: Vec<Grid<Option<usize>>> = Vec::new();
        for layer in 0..routing_state.layers.len() {
            let rows = routing_state.layer(layer).rows();
            let cols = routing_state.layer(layer).cols();

            grid_to_strap.push(Grid::new(rows, cols));
        }
        Self {
            routing_state,
            to_strap,
            grid_to_strap,
            tentative_straps: Vec::new(),
            paths: Vec::new(),
        }
    }

    fn strap_idx(&self, coord: GridCoord) -> Option<usize> {
        self.grid_to_strap[coord.layer][(coord.x, coord.y)]
    }

    fn strap(&self, coord: GridCoord) -> Option<Strap> {
        self.strap_idx(coord).map(|idx| self.tentative_straps[idx])
    }

    fn push_strap_if_valid(&mut self, mut strap: Strap, params: &LayerStrappingParams) {
        if strap.start >= strap.stop {
            return;
        }

        let mut vias: Vec<(GridCoord, GridCoord)> = Vec::new();
        for track_coord in strap.start..=strap.stop {
            let track_dir = self
                .routing_state
                .grid
                .stack
                .layer(strap.layer)
                .dir()
                .track_dir();
            let strap_via_spacing = self
                .routing_state
                .grid
                .slice()
                .layer(strap.layer)
                .strap_via_spacing();
            let (x, y) = match track_dir {
                Dir::Horiz => (track_coord, strap.track),
                Dir::Vert => (strap.track, track_coord),
            };
            let coord = GridCoord {
                layer: strap.layer,
                x,
                y,
            };
            if let LayerStrappingParams::ViaDown { min_period } = params {
                for track in
                    (strap.track + 1).saturating_sub(*min_period)..strap.track + *min_period
                {
                    if track == strap.track {
                        continue;
                    }
                    let (x, y) = match track_dir {
                        Dir::Horiz => (track_coord, track),
                        Dir::Vert => (track, track_coord),
                    };
                    let check_coord = GridCoord {
                        layer: strap.layer,
                        x,
                        y,
                    };
                    // Cannot have routing on same layer within `min_period` of current track.
                    if self.routing_state.in_bounds(check_coord)
                        && (self.routing_state.is_routed_for_net(check_coord, strap.net)
                            || self
                                .strap(check_coord)
                                .map(|other_strap| {
                                    self.routing_state.roots[&other_strap.net]
                                        == self.routing_state.roots[&strap.net]
                                })
                                .unwrap_or(false))
                    {
                        return;
                    }
                }
            }
            if let Some(ilt) = self.routing_state.ilt_down(coord) {
                let mut has_via = false;
                if ilt.to.layer != coord.layer {
                    for top in [ilt.to, coord] {
                        let track_dir = self
                            .routing_state
                            .grid
                            .slice()
                            .layer(top.layer)
                            .dir()
                            .track_dir();
                        let via_spacing = if self.strap_idx(top).is_some() {
                            self.routing_state
                                .grid
                                .slice()
                                .layer(top.layer)
                                .strap_via_spacing()
                        } else {
                            self.routing_state
                                .grid
                                .slice()
                                .layer(top.layer)
                                .via_spacing()
                        };
                        let routing_coord = top.coord(track_dir);
                        for i in (routing_coord + 1)
                            .checked_sub(via_spacing)
                            .unwrap_or_default()
                            ..routing_coord + via_spacing
                        {
                            let check_coord = top.with_coord(track_dir, i);
                            if i != routing_coord
                                && self.routing_state.in_bounds(check_coord)
                                && self.routing_state.has_via(check_coord)
                            {
                                has_via = true;
                            }
                        }
                    }
                }
                if let Some((from, _)) = vias.last() {
                    if from.coord(track_dir) + strap_via_spacing > track_coord
                        && from.coord(track_dir) < track_coord + strap_via_spacing
                    {
                        has_via = true;
                    }
                }
                if !has_via
                    && (self.routing_state.is_routed_for_net(ilt.to, strap.net)
                        || self
                            .strap(ilt.to)
                            .map(|bot_strap| {
                                self.routing_state.roots[&bot_strap.net]
                                    == self.routing_state.roots[&strap.net]
                            })
                            .unwrap_or(false))
                    && ilt
                        .requires
                        .map(|n| {
                            self.routing_state
                                .is_available_or_reserved_for_net(n, strap.net)
                        })
                        .unwrap_or(true)
                {
                    strap.has_via = true;
                    vias.push((coord, ilt.to));
                }
            }
        }

        if !matches!(params, LayerStrappingParams::ViaDown { .. }) || strap.has_via {
            for via in vias {
                let (from, to) = via;
                self.routing_state[from] = PointState::Routed {
                    net: strap.net,
                    has_via: true,
                };
                self.routing_state[to] = PointState::Routed {
                    net: strap.net,
                    has_via: true,
                };
                if let Some(bot_strap) = self.strap_idx(to) {
                    self.tentative_straps[bot_strap].has_via = true;
                }
                self.paths.push(vec![(from, to)]);
            }
            self.tentative_straps.push(strap);

            for track_coord in strap.start..=strap.stop {
                let track_dir = self
                    .routing_state
                    .grid
                    .stack
                    .layer(strap.layer)
                    .dir()
                    .track_dir();
                let (x, y) = match track_dir {
                    Dir::Horiz => (track_coord, strap.track),
                    Dir::Vert => (strap.track, track_coord),
                };
                self.grid_to_strap[strap.layer][(x, y)] = Some(self.tentative_straps.len() - 1);
            }
        }
    }

    fn compute_tentative_straps(&mut self) {
        for (net, params) in self.to_strap.clone() {
            for layer in params.start..params.start + params.layers.len() {
                let rows = self.routing_state.layer(layer).rows();
                let cols = self.routing_state.layer(layer).cols();
                let via_space = self.routing_state.grid.stack.layer(layer).via_spacing();

                let (start_x, start_y, end_x, end_y) = if let Some(bbox) = &params.bounds {
                    let pdk_layer = self.routing_state.grid.stack.layer(layer);
                    let defining_layer = self
                        .routing_state
                        .grid
                        .stack
                        .layer(self.routing_state.grid.grid_defining_layer(layer));
                    let parallel_pitch = pdk_layer.pitch();
                    let perp_pitch = defining_layer.pitch();

                    let (xpitch, ypitch) = match pdk_layer.dir().track_dir() {
                        Dir::Horiz => (perp_pitch, parallel_pitch),
                        Dir::Vert => (parallel_pitch, perp_pitch),
                    };

                    let lcm_xpitch = self.routing_state.grid.slice().lcm_unit_width();
                    let lcm_ypitch = self.routing_state.grid.slice().lcm_unit_height();

                    let left = bbox.left() * lcm_xpitch / xpitch;
                    let bot = bbox.bot() * lcm_ypitch / ypitch;
                    let right = bbox.right() * lcm_xpitch / xpitch;
                    let top = bbox.top() * lcm_ypitch / ypitch;
                    (
                        left as usize,
                        bot as usize,
                        std::cmp::min(right as usize, rows),
                        std::cmp::min(top as usize, cols),
                    )
                } else {
                    (0, 0, rows, cols)
                };

                let (inner_x, inner_start, outer_start, inner_end, outer_end) =
                    match self.routing_state.grid.stack.layer(layer).dir().track_dir() {
                        Dir::Horiz => (true, start_x, start_y, end_x, end_y),
                        Dir::Vert => (false, start_y, start_x, end_y, end_x),
                    };

                let tracks = match &params.layers[layer - params.start] {
                    LayerStrappingParams::Enumerated(tracks) => tracks.clone(),
                    LayerStrappingParams::OffsetPeriod { offset, period } => {
                        (outer_start + *offset + 1..outer_end)
                            .step_by(*period)
                            .collect()
                    }
                    LayerStrappingParams::ViaDown { .. } => (outer_start + 1..outer_end).collect(),
                };

                for i in tracks {
                    if i >= outer_end || i < outer_start + 1 {
                        continue;
                    }
                    let mut start = None;
                    let mut end = None;
                    for j in inner_start + 1..inner_end {
                        let (x, y) = if inner_x { (j, i) } else { (i, j) };
                        let coord = GridCoord { layer, x, y };
                        if self.routing_state.is_available_for_net(coord, net)
                            && self.strap_idx(coord).is_none()
                        {
                            if let Some(end) = end {
                                if j >= end + via_space && start.is_none() {
                                    start = Some(j);
                                }
                            } else if start.is_none() {
                                start = Some(j);
                            }
                        } else {
                            if let Some(start) = start {
                                let stop = j.checked_sub(via_space);
                                if let Some(stop) = stop {
                                    self.push_strap_if_valid(
                                        Strap {
                                            net,
                                            layer,
                                            track: i,
                                            start,
                                            stop,
                                            has_via: false,
                                        },
                                        &params.layers[layer - params.start],
                                    );
                                }
                            }
                            end = Some(j);
                            start = None;
                        }
                    }
                    if let Some(start) = start {
                        let stop = inner_end.checked_sub(via_space);
                        if let Some(stop) = stop {
                            self.push_strap_if_valid(
                                Strap {
                                    net,
                                    layer,
                                    track: i,
                                    start,
                                    stop,
                                    has_via: false,
                                },
                                &params.layers[layer - params.start],
                            );
                        }
                    }
                }
            }
        }
    }

    fn finalize_straps(&mut self) {
        for strap in &self.tentative_straps {
            if !strap.has_via {
                continue;
            }
            let mut via_coords = Vec::new();
            for track_coord in strap.start..=strap.stop {
                let track_dir = self
                    .routing_state
                    .grid
                    .stack
                    .layer(strap.layer)
                    .dir()
                    .track_dir();
                let (x, y) = match track_dir {
                    Dir::Horiz => (track_coord, strap.track),
                    Dir::Vert => (strap.track, track_coord),
                };
                let coord = GridCoord {
                    layer: strap.layer,
                    x,
                    y,
                };
                if self.routing_state.has_via(coord) {
                    via_coords.push(track_coord);
                }
<<<<<<< HEAD
=======
            }
            let start = std::cmp::max(
                via_coords
                    .first()
                    .unwrap()
                    .checked_sub(1)
                    .unwrap_or_default(),
                strap.start,
            );
            let stop = std::cmp::min(*via_coords.last().unwrap() + 1, strap.stop);
            for track_coord in start..=stop {
                let track_dir = self
                    .routing_state
                    .grid
                    .stack
                    .layer(strap.layer)
                    .dir()
                    .track_dir();
                let (x, y) = match track_dir {
                    Dir::Horiz => (track_coord, strap.track),
                    Dir::Vert => (strap.track, track_coord),
                };
                let coord = GridCoord {
                    layer: strap.layer,
                    x,
                    y,
                };
>>>>>>> d0ef249f
                self.routing_state[coord] = PointState::Routed {
                    net: strap.net,
                    has_via: track_coord == start
                        || track_coord == stop
                        || self.routing_state.has_via(coord),
                };
            }
            let (x1, y1, x2, y2) = match self
                .routing_state
                .grid
                .stack
                .layer(strap.layer)
                .dir()
                .track_dir()
            {
<<<<<<< HEAD
                Dir::Horiz => (
                    *via_coords.first().unwrap(),
                    strap.track,
                    *via_coords.last().unwrap(),
                    strap.track,
                ),
                Dir::Vert => (
                    strap.track,
                    *via_coords.first().unwrap(),
                    strap.track,
                    *via_coords.last().unwrap(),
                ),
=======
                Dir::Horiz => (start, strap.track, stop, strap.track),
                Dir::Vert => (strap.track, start, strap.track, stop),
>>>>>>> d0ef249f
            };
            self.paths.push(vec![(
                GridCoord {
                    layer: strap.layer,
                    x: x1,
                    y: y1,
                },
                GridCoord {
                    layer: strap.layer,
                    x: x2,
                    y: y2,
                },
            )])
        }
    }
}

impl Strapper for GreedyStrapper {
    fn strap(
        &self,
        routing_state: &mut RoutingState<PdkLayer>,
        to_strap: Vec<(NetId, StrappingParams)>,
    ) -> Vec<Path> {
        let mut state = GreedyStrapperState::new(routing_state, to_strap);

        state.compute_tentative_straps();
        state.finalize_straps();

        state.paths
    }
}<|MERGE_RESOLUTION|>--- conflicted
+++ resolved
@@ -425,8 +425,6 @@
                 if self.routing_state.has_via(coord) {
                     via_coords.push(track_coord);
                 }
-<<<<<<< HEAD
-=======
             }
             let start = std::cmp::max(
                 via_coords
@@ -454,7 +452,6 @@
                     x,
                     y,
                 };
->>>>>>> d0ef249f
                 self.routing_state[coord] = PointState::Routed {
                     net: strap.net,
                     has_via: track_coord == start
@@ -470,23 +467,8 @@
                 .dir()
                 .track_dir()
             {
-<<<<<<< HEAD
-                Dir::Horiz => (
-                    *via_coords.first().unwrap(),
-                    strap.track,
-                    *via_coords.last().unwrap(),
-                    strap.track,
-                ),
-                Dir::Vert => (
-                    strap.track,
-                    *via_coords.first().unwrap(),
-                    strap.track,
-                    *via_coords.last().unwrap(),
-                ),
-=======
                 Dir::Horiz => (start, strap.track, stop, strap.track),
                 Dir::Vert => (strap.track, start, strap.track, stop),
->>>>>>> d0ef249f
             };
             self.paths.push(vec![(
                 GridCoord {
