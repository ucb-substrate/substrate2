--- conflicted
+++ resolved
@@ -3,12 +3,8 @@
 use grid::Grid;
 use serde::{Deserialize, Serialize};
 use std::any::Any;
-<<<<<<< HEAD
-
-=======
 use std::collections::HashMap;
 use std::marker::PhantomData;
->>>>>>> f0331244
 use std::ops::{Deref, DerefMut, Range};
 use substrate::context::{ContextBuilder, Installation};
 use substrate::geometry::corner::Corner;
@@ -370,31 +366,6 @@
         let cross = cross_tracks.track(cross_track).center();
 
         Point::from_dir_coords(self.stack.layer(layer).dir().track_dir(), cross, track)
-<<<<<<< HEAD
-=======
-    }
-
-    pub fn xy_track_point(&self, layer: usize, x_track: i64, y_track: i64) -> Point {
-        let tracks = self.stack.tracks(layer);
-        let gdl_tracks = self.stack.tracks(self.grid_defining_layer(layer));
-
-        match self.stack.layer(layer).dir().track_dir() {
-            Dir::Horiz => Point::new(
-                gdl_tracks.track(x_track).center(),
-                tracks.track(y_track).center(),
-            ),
-            Dir::Vert => Point::new(
-                tracks.track(x_track).center(),
-                gdl_tracks.track(y_track).center(),
-            ),
-        }
-    }
-
-    /// The coordinate of the first track on the given layer.
-    fn min_coord(&self, _layer: usize) -> i64 {
-        // the first track is always labeled 0
-        0
->>>>>>> f0331244
     }
 
     pub fn xy_track_point(&self, layer: usize, x_track: i64, y_track: i64) -> Point {
@@ -498,86 +469,6 @@
             Dir::Vert => self.ypitch(layer),
         }
     }
-
-    /// Rounds the given point to the routing grid, returning a point in track coordinates on the given layer.
-    pub fn point_to_grid(
-        &self,
-        p: Point,
-        layer: usize,
-        round_x: RoundingMode,
-        round_y: RoundingMode,
-    ) -> Point {
-        let gdl = self.grid_defining_layer(layer);
-        let trk = self.stack.tracks(layer);
-        let gdtrk = self.stack.tracks(gdl);
-        match self.stack.layer(layer).dir().track_dir() {
-            Dir::Vert => Point::new(
-                trk.to_track_idx(p.x, round_x),
-                gdtrk.to_track_idx(p.y, round_y),
-            ),
-            Dir::Horiz => Point::new(
-                gdtrk.to_track_idx(p.x, round_x),
-                trk.to_track_idx(p.y, round_y),
-            ),
-        }
-    }
-
-    /// Rounds the given point to the routing grid, returning a point in track coordinates on the given layer.
-    pub fn shrink_to_grid(&self, rect: Rect, layer: usize) -> Option<Rect> {
-        let ll = self.point_to_grid(
-            rect.corner(Corner::LowerLeft),
-            layer,
-            RoundingMode::Up,
-            RoundingMode::Up,
-        );
-        let ur = self.point_to_grid(
-            rect.corner(Corner::UpperRight),
-            layer,
-            RoundingMode::Down,
-            RoundingMode::Down,
-        );
-        Rect::from_corners_option(ll, ur)
-    }
-
-    pub fn expand_to_grid(&self, rect: Rect, layer: usize) -> Rect {
-        let ll = self.point_to_grid(
-            rect.corner(Corner::LowerLeft),
-            layer,
-            RoundingMode::Down,
-            RoundingMode::Down,
-        );
-        let ur = self.point_to_grid(
-            rect.corner(Corner::UpperRight),
-            layer,
-            RoundingMode::Up,
-            RoundingMode::Up,
-        );
-        Rect::new(ll, ur)
-    }
-
-    /// The number of PDK units in one horizontal grid coordinate on this layer.
-    pub(crate) fn xpitch(&self, layer: usize) -> i64 {
-        match self.stack.layer(layer).dir().track_dir() {
-            Dir::Vert => self.stack.layer(layer).pitch(),
-            Dir::Horiz => self.stack.layer(self.grid_defining_layer(layer)).pitch(),
-        }
-    }
-
-    /// The number of PDK units in one vertical grid coordinate on this layer.
-    pub(crate) fn ypitch(&self, layer: usize) -> i64 {
-        match self.stack.layer(layer).dir().track_dir() {
-            Dir::Horiz => self.stack.layer(layer).pitch(),
-            Dir::Vert => self.stack.layer(self.grid_defining_layer(layer)).pitch(),
-        }
-    }
-
-    /// The number of PDK units in one grid coordinate in the given direction on this layer.
-    pub(crate) fn dir_pitch(&self, layer: usize, dir: Dir) -> i64 {
-        match dir {
-            Dir::Horiz => self.xpitch(layer),
-            Dir::Vert => self.ypitch(layer),
-        }
-    }
 }
 
 /// A struct that draws all tracks on a routing grid for debugging or visualization.
@@ -665,11 +556,7 @@
         assert!(nx >= 0);
         assert!(ny >= 0);
 
-<<<<<<< HEAD
         let grid = RoutingGrid::new(stack.clone(), 0..top + 1);
-=======
-        let grid = RoutingGrid::new(stack.clone(), 0..top + 1, nx, ny);
->>>>>>> f0331244
         let slice = stack.slice(0..top + 1);
         let mut layers = Vec::new();
         for i in 0..=top {
