//! Uniform routing grids and layer stacks.
use crate::{PointState, RoutingDir};
use grid::Grid;
<<<<<<< HEAD
=======
use serde::{Deserialize, Serialize};
>>>>>>> 303b635f
use std::any::Any;
use std::collections::HashMap;
use std::marker::PhantomData;
use std::ops::{Deref, DerefMut, Range};
use substrate::context::{ContextBuilder, Installation};
use substrate::geometry::corner::Corner;
use substrate::geometry::dims::Dims;
use substrate::geometry::dir::Dir;
use substrate::geometry::point::Point;
use substrate::geometry::rect::Rect;
use substrate::geometry::span::Span;
use substrate::layout::element::Shape;
use substrate::layout::tracks::{RoundingMode, Tracks, UniformTracks};
use substrate::layout::{Draw, DrawReceiver};
use substrate::pdk::layers::LayerId;
use substrate::pdk::Pdk;

/// An ATOLL-compatible routing layer.
pub trait AtollLayer {
    /// The preferred routing direction.
    fn dir(&self) -> RoutingDir;
    /// The line width on this layer.
    fn line(&self) -> i64;
    /// The space between adjacent tracks on this layer.
    fn space(&self) -> i64;
    /// An offset that shifts the first track of the layer.
    fn offset(&self) -> i64;
    /// The amount by which this layer should extend beyond the center line of a track on the this layer's grid defining layer.
    fn endcap(&self) -> i64 {
        0
    }

    /// The line + space of this layer.
    ///
    /// The default implementation should not generally be overridden.
    fn pitch(&self) -> i64 {
        self.line() + self.space()
    }
}

/// An abstract layer with no relation to a physical layer in any process.
///
/// Just a set of numeric constants.
#[derive(Debug, Clone, Eq, PartialEq, Hash, Serialize, Deserialize)]
pub struct AbstractLayer {
    /// The preferred routing direction.
    pub dir: RoutingDir,
    /// The line width.
    pub line: i64,
    /// The space between adjacent tracks.
    pub space: i64,
    /// How much to shift the first track of the layer.
    pub offset: i64,
    /// How far to extend a track beyond the center-to-center intersection point with a track on the layer below.
    pub endcap: i64,
}

/// An ATOLL-layer associated with a layer provided by a PDK.
#[derive(Debug, Clone, Eq, PartialEq, Hash, Serialize, Deserialize)]
pub struct PdkLayer {
    /// The [`LayerId`] of the PDK layer.
    pub id: LayerId,
    /// The constants associated with this layer.
    pub inner: AbstractLayer,
}

impl AsRef<LayerId> for PdkLayer {
    fn as_ref(&self) -> &LayerId {
        &self.id
    }
}

impl AbstractLayer {
    /// The (infinite) set of tracks on this layer.
    pub fn tracks(&self, global_ofs: i64) -> UniformTracks {
        UniformTracks::with_offset(self.line, self.space, self.offset + global_ofs)
    }
}

/// A stack of layers with alternating track directions
#[derive(Debug, Clone, Eq, PartialEq, Hash, Serialize, Deserialize)]
pub struct LayerStack<L> {
    /// The list of layers, ordered from bottom to top.
    pub layers: Vec<L>,
    /// The coordinate at which all vertical tracks are aligned.
    pub offset_x: i64,
    /// The coordinate at which all horizontal tracks are aligned.
    pub offset_y: i64,
}

impl<L: Any + Send + Sync> Installation for LayerStack<L> {
    fn post_install(&self, _ctx: &mut ContextBuilder) {}
}

/// A contiguous slice of layers in a [`LayerStack`].
#[derive(Copy, Clone)]
pub struct LayerSlice<'a, L> {
    stack: &'a LayerStack<L>,
    start: usize,
    end: usize,
}

impl AtollLayer for AbstractLayer {
    fn dir(&self) -> RoutingDir {
        self.dir
    }

    fn line(&self) -> i64 {
        self.line
    }

    fn space(&self) -> i64 {
        self.space
    }

    fn offset(&self) -> i64 {
        self.offset
    }

    fn endcap(&self) -> i64 {
        self.endcap
    }
}

impl AtollLayer for PdkLayer {
    fn dir(&self) -> RoutingDir {
        self.inner.dir()
    }

    fn line(&self) -> i64 {
        self.inner.line()
    }

    fn space(&self) -> i64 {
        self.inner.space()
    }

    fn offset(&self) -> i64 {
        self.inner.offset()
    }

    fn endcap(&self) -> i64 {
        self.inner.endcap()
    }

    fn pitch(&self) -> i64 {
        self.inner.pitch()
    }
}

impl<L> LayerStack<L> {
    /// Whether or not this layer stack is empty (ie. contains no layers).
    pub fn is_empty(&self) -> bool {
        self.layers.is_empty()
    }

    /// The number of layers in this stack.
    pub fn len(&self) -> usize {
        self.layers.len()
    }

    /// A slice containing all layers in this stack.
    pub fn all(&self) -> LayerSlice<L> {
        self.slice(0..self.layers.len())
    }

    /// A slice containing the specified set of layers.
    pub fn slice(&self, range: Range<usize>) -> LayerSlice<L> {
        LayerSlice {
            stack: self,
            start: range.start,
            end: range.end,
        }
    }

    /// The layer with the given index.
    ///
    /// # Panics
    ///
    /// Panics if the layer index is out of bounds.
    pub fn layer(&self, layer: usize) -> &L {
        &self.layers[layer]
    }
}
impl<L: AtollLayer> LayerStack<L> {
    /// The set of tracks on the given layer index.
    pub fn tracks(&self, layer: usize) -> UniformTracks {
        let layer = &self.layers[layer];
        let ofs = match layer.dir().track_dir() {
            Dir::Vert => self.offset_x,
            Dir::Horiz => self.offset_y,
        };
        UniformTracks::with_offset(layer.line(), layer.space(), layer.offset() + ofs)
    }

    /// Returns whether or not the layer stack is valid.
    ///
    /// Checks that all layers have alternating track directions.
    pub fn is_valid(&self) -> bool {
        if self.len() <= 1 {
            return false;
        }

        let mut dir = self.layer(0).dir().track_dir();
        for layer in &self.layers[1..] {
            let next_dir = layer.dir().track_dir();
            if next_dir == dir {
                return false;
            }
            dir = next_dir;
        }
        true
    }
}

impl LayerStack<PdkLayer> {
    pub fn layer_idx(&self, id: LayerId) -> Option<usize> {
        for (i, layer) in self.layers.iter().enumerate() {
            if layer.id == id {
                return Some(i);
            }
        }
        None
    }
}

impl<'a, L: AtollLayer> LayerSlice<'a, L> {
    /// A single LCM unit in the given direction.
    pub fn lcm_unit(&self, dir: Dir) -> i64 {
        (self.start..self.end)
            .map(|l| self.layer(l))
            .filter(|&l| l.dir().track_dir() == !dir)
            .map(|l| l.pitch())
            .fold(1, num::integer::lcm)
    }

    /// A single LCM unit width.
    pub fn lcm_unit_width(&self) -> i64 {
        self.lcm_unit(Dir::Horiz)
    }

    /// A single LCM unit height.
    pub fn lcm_unit_height(&self) -> i64 {
        self.lcm_unit(Dir::Vert)
    }

    /// The LCM units in both directions.
    pub fn lcm_units(&self) -> Dims {
        Dims::new(self.lcm_unit_width(), self.lcm_unit_height())
    }

    /// The range of layer indices in this slice.
    fn range(&self) -> Range<usize> {
        self.start..self.end
    }

    /// The set of tracks on the given layer.
    pub fn tracks(&self, layer: usize) -> UniformTracks {
        assert!(
            self.range().contains(&layer),
            "layer {layer} out of bounds for layer slice"
        );
        self.stack.tracks(layer)
    }

    /// The layer with the given index.
    ///
    /// Note that the index is with respect to the underlying layer stack,
    /// not the start index of the slice.
    ///
    /// # Panics
    ///
    /// Panics if the index is out of bounds.
    pub fn layer(&self, layer: usize) -> &L {
        assert!(
            self.range().contains(&layer),
            "layer {layer} out of bounds for layer slice"
        );
        self.stack.layer(layer)
    }
}

/// A fixed-size routing grid.
#[derive(Debug, Clone, Eq, PartialEq, Hash, Serialize, Deserialize)]
pub struct RoutingGrid<L> {
    pub(crate) stack: LayerStack<L>,
    start: usize,
    end: usize,
    nx: i64,
    ny: i64,
}

impl<L> RoutingGrid<L> {
    /// Creates a new routing grid with the given properties.
    pub fn new(stack: LayerStack<L>, layers: Range<usize>, nx: i64, ny: i64) -> Self {
        Self {
            stack,
            start: layers.start,
            end: layers.end,
            nx,
            ny,
        }
    }

    /// Returns the set of layers contained in this grid.
    pub fn layers(&self) -> Range<usize> {
        self.start..self.end
    }

    /// The layer slice representing the layers used by this routing grid.
    pub fn slice(&self) -> LayerSlice<'_, L> {
        self.stack.slice(self.start..self.end)
    }
}

impl<L: AtollLayer> RoutingGrid<L> {
    /// The layer that defines the cross tracks for `layer`.
    pub(crate) fn grid_defining_layer(&self, layer: usize) -> usize {
        // The grid for layer N is formed by the tracks for layer N and the tracks for layer N-1,
        // except for N=0. For layer 0, the grid is formed by layers 0 and 1.
        if layer == 0 {
            1
        } else {
            layer - 1
        }
    }

    /// Calculates the span of a particular track on the given layer.
    pub fn track_span(&self, layer: usize, track: i64) -> Span {
        let slice = self.stack.slice(self.start..self.end);
        let tracks = slice.tracks(layer);

        tracks.track(track)
    }

    /// Calculates the bounds of a particular track on the given layer.
    ///
    /// The start and end coordinates are with respect to tracks on the grid defining layer.
    pub fn track(&self, layer: usize, track: i64, start: i64, end: i64) -> Rect {
        let slice = self.stack.slice(self.start..self.end);

        // note that the grid defining layer may be outside the slice,
        // e.g. if the slice contains layers 2 through 5, the grid defining layer of 2 is 1.
        let adj_tracks = self.stack.tracks(self.grid_defining_layer(layer));

        // This allows `start` to be larger than `end`.
        let (start, end) = sorted2(start, end);

        let track = self.track_span(layer, track);
        let endcap = slice.layer(layer).endcap();
        let start = adj_tracks.track(start).center() - endcap;
        let end = adj_tracks.track(end).center() + endcap;

        Rect::from_dir_spans(
            self.stack.layer(layer).dir().track_dir(),
            Span::new(start, end),
            track,
        )
    }

    pub fn track_point(&self, layer: usize, track: i64, cross_track: i64) -> Point {
        let tracks = self.stack.tracks(layer);
        let cross_tracks = self.stack.tracks(self.grid_defining_layer(layer));

        let track = tracks.track(track).center();
        let cross = cross_tracks.track(cross_track).center();

        Point::from_dir_coords(self.stack.layer(layer).dir().track_dir(), cross, track)
    }

    pub fn xy_track_point(&self, layer: usize, x_track: i64, y_track: i64) -> Point {
        let tracks = self.stack.tracks(layer);
        let gdl_tracks = self.stack.tracks(self.grid_defining_layer(layer));

        match self.stack.layer(layer).dir().track_dir() {
            Dir::Horiz => Point::new(
                gdl_tracks.track(x_track).center(),
                tracks.track(y_track).center(),
            ),
            Dir::Vert => Point::new(
                tracks.track(x_track).center(),
                gdl_tracks.track(y_track).center(),
            ),
        }
    }

    /// The coordinate of the first track on the given layer.
    fn min_coord(&self, _layer: usize) -> i64 {
        // the first track is always labeled 0
        0
    }

    /// The coordinate of the last track on the given layer.
    fn max_coord(&self, layer: usize) -> i64 {
        let slice = self.stack.slice(self.start..self.end);
        let layer = slice.layer(layer);
        let lcm = slice.lcm_unit(!layer.dir().track_dir());
        let pitch = layer.pitch();
        let (units, rem) = (lcm / pitch, lcm % pitch);
        assert_eq!(
            rem, 0,
            "expected lcm ({lcm}) to be an integer multiple of the layer pitch ({pitch})"
        );
        units * self.ndir(!layer.dir().track_dir())
    }

    /// The number of repeated LCM units in the given direction.
    fn ndir(&self, dir: Dir) -> i64 {
        match dir {
            Dir::Horiz => self.nx,
            Dir::Vert => self.ny,
        }
    }

    /// Rounds the given point to the routing grid, returning a point in track coordinates on the given layer.
    pub fn point_to_grid(
        &self,
        p: Point,
        layer: usize,
        round_x: RoundingMode,
        round_y: RoundingMode,
    ) -> Point {
        let gdl = self.grid_defining_layer(layer);
        let trk = self.stack.tracks(layer);
        let gdtrk = self.stack.tracks(gdl);
        match self.stack.layer(layer).dir().track_dir() {
            Dir::Vert => Point::new(
                trk.to_track_idx(p.x, round_x),
                gdtrk.to_track_idx(p.y, round_y),
            ),
            Dir::Horiz => Point::new(
                gdtrk.to_track_idx(p.x, round_x),
                trk.to_track_idx(p.y, round_y),
            ),
        }
    }

    /// Rounds the given point to the routing grid, returning a point in track coordinates on the given layer.
    pub fn shrink_to_grid(&self, rect: Rect, layer: usize) -> Option<Rect> {
        let ll = self.point_to_grid(
            rect.corner(Corner::LowerLeft),
            layer,
            RoundingMode::Up,
            RoundingMode::Up,
        );
        let ur = self.point_to_grid(
            rect.corner(Corner::UpperRight),
            layer,
            RoundingMode::Down,
            RoundingMode::Down,
        );
        Rect::from_corners_option(ll, ur)
    }

    pub fn expand_to_grid(&self, rect: Rect, layer: usize) -> Rect {
        let ll = self.point_to_grid(
            rect.corner(Corner::LowerLeft),
            layer,
            RoundingMode::Down,
            RoundingMode::Down,
        );
        let ur = self.point_to_grid(
            rect.corner(Corner::UpperRight),
            layer,
            RoundingMode::Up,
            RoundingMode::Up,
        );
        Rect::new(ll, ur)
    }

    /// The number of PDK units in one horizontal grid coordinate on this layer.
    pub(crate) fn xpitch(&self, layer: usize) -> i64 {
        match self.stack.layer(layer).dir().track_dir() {
            Dir::Vert => self.stack.layer(layer).pitch(),
            Dir::Horiz => self.stack.layer(self.grid_defining_layer(layer)).pitch(),
        }
    }

    /// The number of PDK units in one vertical grid coordinate on this layer.
    pub(crate) fn ypitch(&self, layer: usize) -> i64 {
        match self.stack.layer(layer).dir().track_dir() {
            Dir::Horiz => self.stack.layer(layer).pitch(),
            Dir::Vert => self.stack.layer(self.grid_defining_layer(layer)).pitch(),
        }
    }

    /// The number of PDK units in one grid coordinate in the given direction on this layer.
    pub(crate) fn dir_pitch(&self, layer: usize, dir: Dir) -> i64 {
        match dir {
            Dir::Horiz => self.xpitch(layer),
            Dir::Vert => self.ypitch(layer),
        }
    }
}

/// A struct that draws all tracks on a routing grid for debugging or visualization.
pub struct DebugRoutingGrid<L>(RoutingGrid<L>);

impl<L> DebugRoutingGrid<L> {
    /// Create a new debugging grid from the given routing grid.
    pub fn new(grid: RoutingGrid<L>) -> Self {
        Self(grid)
    }
}

impl<L> Deref for DebugRoutingGrid<L> {
    type Target = RoutingGrid<L>;
    fn deref(&self) -> &Self::Target {
        &self.0
    }
}

impl<L> DerefMut for DebugRoutingGrid<L> {
    fn deref_mut(&mut self) -> &mut Self::Target {
        &mut self.0
    }
}

impl<L: AsRef<LayerId> + AtollLayer, PDK: Pdk> Draw<PDK> for DebugRoutingGrid<L> {
    fn draw(self, recv: &mut DrawReceiver<PDK>) -> substrate::error::Result<()> {
        for layer in self.start..self.end {
            for track in self.min_coord(layer)..self.max_coord(layer) {
                let cross_layer = self.grid_defining_layer(layer);
                let r = self.track(
                    layer,
                    track,
                    self.min_coord(cross_layer),
                    self.max_coord(cross_layer),
                );
                let shape = Shape::new(self.stack.layer(layer), r);
                recv.draw(shape)?;
            }
        }
        Ok(())
    }
}

fn sorted2<T: PartialOrd>(a: T, b: T) -> (T, T) {
    if a <= b {
        (a, b)
    } else {
        (b, a)
    }
}

/// A fixed-size routing grid.
#[derive(Clone)]
pub struct RoutingState<L> {
<<<<<<< HEAD
    layers: HashMap<usize, Grid<PointState>>,
    phantom: PhantomData<L>,
=======
    pub(crate) grid: RoutingGrid<L>,
    pub(crate) layers: Vec<Grid<PointState>>,
>>>>>>> 303b635f
}

impl<L> RoutingState<L> {
    pub fn layer(&self, layer: usize) -> &Grid<PointState> {
        &self.layers[layer]
    }

    pub fn layer_mut(&mut self, layer: usize) -> &mut Grid<PointState> {
        &mut self.layers[layer]
    }
}

impl<L: AtollLayer + Clone> RoutingState<L> {
    pub fn new(stack: LayerStack<L>, top: usize, nx: i64, ny: i64) -> Self {
        assert!(nx >= 0);
        assert!(ny >= 0);

        let grid = RoutingGrid::new(stack.clone(), 0..top + 1, nx, ny);
        let slice = stack.slice(0..top + 1);
        let mut layers = Vec::new();
        for i in 0..=top {
            let layer = stack.layer(i);
            let dim = slice.lcm_unit(!layer.dir().track_dir());
            let num_tracks = dim / layer.pitch();
            println!(
                "dim = {dim}, layer pitch = {}, num tracks = {}, nx = {}, ny = {}",
                layer.pitch(),
                num_tracks,
                nx,
                ny
            );
            let perp_layer = stack.layer(grid.grid_defining_layer(i));
            let perp_dim = slice.lcm_unit(!perp_layer.dir().track_dir());
            let perp_tracks = perp_dim / perp_layer.pitch();
            let grid = if layer.dir().track_dir() == Dir::Vert {
                Grid::init(
                    (nx * num_tracks) as usize,
                    (ny * perp_tracks) as usize,
                    PointState::Available,
                )
            } else {
                Grid::init(
                    (nx * perp_tracks) as usize,
                    (ny * num_tracks) as usize,
                    PointState::Available,
                )
            };
            layers.push(grid);
        }
        Self { grid, layers }
    }
}

#[cfg(test)]
mod tests {
    use crate::grid::*;

    #[test]
    fn lcm_units() {
        let layers = LayerStack {
            layers: vec![
                AbstractLayer {
                    dir: RoutingDir::Horiz,
                    line: 100,
                    space: 200,
                    offset: 0,
                    endcap: 20,
                },
                AbstractLayer {
                    dir: RoutingDir::Vert,
                    line: 120,
                    space: 200,
                    offset: 0,
                    endcap: 20,
                },
                AbstractLayer {
                    dir: RoutingDir::Horiz,
                    line: 200,
                    space: 400,
                    offset: 0,
                    endcap: 40,
                },
                AbstractLayer {
                    dir: RoutingDir::Vert,
                    line: 200,
                    space: 400,
                    offset: 0,
                    endcap: 50,
                },
            ],
            offset_x: 0,
            offset_y: 0,
        };

        let slice = layers.all();
        assert_eq!(slice.lcm_unit(Dir::Horiz), 4_800);
        assert_eq!(slice.lcm_unit(Dir::Vert), 600);
        assert!(layers.is_valid());
    }
}<|MERGE_RESOLUTION|>--- conflicted
+++ resolved
@@ -1,10 +1,7 @@
 //! Uniform routing grids and layer stacks.
 use crate::{PointState, RoutingDir};
 use grid::Grid;
-<<<<<<< HEAD
-=======
 use serde::{Deserialize, Serialize};
->>>>>>> 303b635f
 use std::any::Any;
 use std::collections::HashMap;
 use std::marker::PhantomData;
@@ -553,13 +550,8 @@
 /// A fixed-size routing grid.
 #[derive(Clone)]
 pub struct RoutingState<L> {
-<<<<<<< HEAD
-    layers: HashMap<usize, Grid<PointState>>,
-    phantom: PhantomData<L>,
-=======
     pub(crate) grid: RoutingGrid<L>,
     pub(crate) layers: Vec<Grid<PointState>>,
->>>>>>> 303b635f
 }
 
 impl<L> RoutingState<L> {
