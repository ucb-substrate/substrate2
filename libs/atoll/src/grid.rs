//! Uniform routing grids and layer stacks.
use crate::{NetId, PointState, RoutingDir};
use grid::Grid;
use num::integer::{div_ceil, div_floor};
use serde::{Deserialize, Serialize};
use std::any::Any;
use std::cmp::Ordering;
use std::collections::HashMap;

use crate::abs::GridCoord;
use std::ops::{Index, IndexMut, Range};
use substrate::context::{ContextBuilder, Installation};
use substrate::geometry::corner::Corner;
use substrate::geometry::dims::Dims;
use substrate::geometry::dir::Dir;
use substrate::geometry::point::Point;
use substrate::geometry::rect::Rect;
use substrate::geometry::span::Span;
use substrate::layout::element::Shape;
use substrate::layout::tracks::{RoundingMode, Tracks, UniformTracks};
use substrate::layout::{Draw, DrawReceiver};
use substrate::pdk::layers::LayerId;
use substrate::pdk::Pdk;

/// An ATOLL-compatible routing layer.
pub trait AtollLayer {
    /// The preferred routing direction.
    fn dir(&self) -> RoutingDir;
    /// The line width on this layer.
    fn line(&self) -> i64;
    /// The space between adjacent tracks on this layer.
    fn space(&self) -> i64;
    /// An offset that shifts the first track of the layer.
    fn offset(&self) -> i64;
    /// The amount by which this layer should extend beyond the center line of a track on the this layer's grid defining layer.
    fn endcap(&self) -> i64 {
        0
    }

    /// The line + space of this layer.
    ///
    /// The default implementation should not generally be overridden.
    fn pitch(&self) -> i64 {
        self.line() + self.space()
    }
}

/// An abstract layer with no relation to a physical layer in any process.
///
/// Just a set of numeric constants.
#[derive(Debug, Clone, Eq, PartialEq, Hash, Serialize, Deserialize)]
pub struct AbstractLayer {
    /// The preferred routing direction.
    pub dir: RoutingDir,
    /// The line width.
    pub line: i64,
    /// The space between adjacent tracks.
    pub space: i64,
    /// How much to shift the first track of the layer.
    pub offset: i64,
    /// How far to extend a track beyond the center-to-center intersection point with a track on the layer below.
    pub endcap: i64,
}

/// An ATOLL-layer associated with a layer provided by a PDK.
#[derive(Debug, Clone, Eq, PartialEq, Hash, Serialize, Deserialize)]
pub struct PdkLayer {
    /// The [`LayerId`] of the PDK layer.
    pub id: LayerId,
    /// The constants associated with this layer.
    pub inner: AbstractLayer,
}

impl AsRef<LayerId> for PdkLayer {
    fn as_ref(&self) -> &LayerId {
        &self.id
    }
}

impl AbstractLayer {
    /// The (infinite) set of tracks on this layer.
    pub fn tracks(&self, global_ofs: i64) -> UniformTracks {
        UniformTracks::with_offset(self.line, self.space, self.offset + global_ofs)
    }
}

/// A stack of layers with alternating track directions
#[derive(Debug, Clone, Eq, PartialEq, Hash, Serialize, Deserialize)]
pub struct LayerStack<L> {
    /// The list of layers, ordered from bottom to top.
    pub layers: Vec<L>,
    /// The coordinate at which all vertical tracks are aligned.
    pub offset_x: i64,
    /// The coordinate at which all horizontal tracks are aligned.
    pub offset_y: i64,
}

impl<L: Any + Send + Sync> Installation for LayerStack<L> {
    fn post_install(&self, _ctx: &mut ContextBuilder) {}
}

/// A contiguous slice of layers in a [`LayerStack`].
#[derive(Copy, Clone)]
pub struct LayerSlice<'a, L> {
    stack: &'a LayerStack<L>,
    start: usize,
    end: usize,
}

impl AtollLayer for AbstractLayer {
    fn dir(&self) -> RoutingDir {
        self.dir
    }

    fn line(&self) -> i64 {
        self.line
    }

    fn space(&self) -> i64 {
        self.space
    }

    fn offset(&self) -> i64 {
        self.offset
    }

    fn endcap(&self) -> i64 {
        self.endcap
    }
}

impl AtollLayer for PdkLayer {
    fn dir(&self) -> RoutingDir {
        self.inner.dir()
    }

    fn line(&self) -> i64 {
        self.inner.line()
    }

    fn space(&self) -> i64 {
        self.inner.space()
    }

    fn offset(&self) -> i64 {
        self.inner.offset()
    }

    fn endcap(&self) -> i64 {
        self.inner.endcap()
    }

    fn pitch(&self) -> i64 {
        self.inner.pitch()
    }
}

impl<L> LayerStack<L> {
    /// Whether or not this layer stack is empty (ie. contains no layers).
    pub fn is_empty(&self) -> bool {
        self.layers.is_empty()
    }

    /// The number of layers in this stack.
    pub fn len(&self) -> usize {
        self.layers.len()
    }

    /// A slice containing all layers in this stack.
    pub fn all(&self) -> LayerSlice<L> {
        self.slice(0..self.layers.len())
    }

    /// A slice containing the specified set of layers.
    pub fn slice(&self, range: Range<usize>) -> LayerSlice<L> {
        LayerSlice {
            stack: self,
            start: range.start,
            end: range.end,
        }
    }

    /// The layer with the given index.
    ///
    /// # Panics
    ///
    /// Panics if the layer index is out of bounds.
    pub fn layer(&self, layer: usize) -> &L {
        &self.layers[layer]
    }
}
impl<L: AtollLayer> LayerStack<L> {
    /// The set of tracks on the given layer index.
    pub fn tracks(&self, layer: usize) -> UniformTracks {
        let layer = &self.layers[layer];
        let ofs = match layer.dir().track_dir() {
            Dir::Vert => self.offset_x,
            Dir::Horiz => self.offset_y,
        };
        UniformTracks::with_offset(layer.line(), layer.space(), layer.offset() + ofs)
    }

    /// Returns whether or not the layer stack is valid.
    ///
    /// Checks that all layers have alternating track directions.
    pub fn is_valid(&self) -> bool {
        if self.len() <= 1 {
            return false;
        }

        let mut dir = self.layer(0).dir().track_dir();
        for layer in &self.layers[1..] {
            let next_dir = layer.dir().track_dir();
            if next_dir == dir {
                return false;
            }
            dir = next_dir;
        }
        true
    }
}

impl LayerStack<PdkLayer> {
    /// Returns the index corresponding to the given [`LayerId`].
    pub fn layer_idx(&self, id: LayerId) -> Option<usize> {
        for (i, layer) in self.layers.iter().enumerate() {
            if layer.id == id {
                return Some(i);
            }
        }
        None
    }
}

impl<'a, L: AtollLayer> LayerSlice<'a, L> {
    /// A single LCM unit in the given direction.
    pub fn lcm_unit(&self, dir: Dir) -> i64 {
        (self.start..self.end)
            .map(|l| self.layer(l))
            .filter(|&l| l.dir().track_dir() == !dir)
            .map(|l| l.pitch())
            .fold(1, num::integer::lcm)
    }

    /// A single LCM unit width.
    pub fn lcm_unit_width(&self) -> i64 {
        self.lcm_unit(Dir::Horiz)
    }

    /// A single LCM unit height.
    pub fn lcm_unit_height(&self) -> i64 {
        self.lcm_unit(Dir::Vert)
    }

    /// The LCM units in both directions.
    pub fn lcm_units(&self) -> Dims {
        Dims::new(self.lcm_unit_width(), self.lcm_unit_height())
    }

    /// The range of layer indices in this slice.
    fn range(&self) -> Range<usize> {
        self.start..self.end
    }

    /// The set of tracks on the given layer.
    pub fn tracks(&self, layer: usize) -> UniformTracks {
        assert!(
            self.range().contains(&layer),
            "layer {layer} out of bounds for layer slice"
        );
        self.stack.tracks(layer)
    }

    /// The layer with the given index.
    ///
    /// Note that the index is with respect to the underlying layer stack,
    /// not the start index of the slice.
    ///
    /// # Panics
    ///
    /// Panics if the index is out of bounds.
    pub fn layer(&self, layer: usize) -> &L {
        assert!(
            self.range().contains(&layer),
            "layer {layer} out of bounds for layer slice"
        );
        self.stack.layer(layer)
    }

    /// Expands a rectangle in physical coordinates to LCM units.
    pub fn expand_to_lcm_units(&self, rect: Rect) -> Rect {
        let xmin = div_floor(rect.left(), self.lcm_unit_width());
        let xmax = div_ceil(rect.right(), self.lcm_unit_width());
        let ymin = div_floor(rect.bot(), self.lcm_unit_height());
        let ymax = div_ceil(rect.top(), self.lcm_unit_height());
        Rect::from_sides(xmin, ymin, xmax, ymax)
    }

    /// Shrinks a rectangle in physical coordinates to LCM units.
    pub fn shrink_to_lcm_units(&self, rect: Rect) -> Option<Rect> {
        let xmin = div_ceil(rect.left(), self.lcm_unit_width());
        let xmax = div_floor(rect.right(), self.lcm_unit_width());
        let ymin = div_ceil(rect.bot(), self.lcm_unit_height());
        let ymax = div_floor(rect.top(), self.lcm_unit_height());
        Rect::from_sides_option(xmin, ymin, xmax, ymax)
    }

    /// Converts a point in LCM units to a point in physical units.
    pub fn lcm_to_physical(&self, pt: Point) -> Point {
        Point::new(pt.x * self.lcm_unit_width(), pt.y * self.lcm_unit_height())
    }

    /// Converts a rectangle in LCM units to a point in physical units.
    pub fn lcm_to_physical_rect(&self, rect: Rect) -> Rect {
        Rect::new(
            self.lcm_to_physical(rect.lower_left()),
            self.lcm_to_physical(rect.upper_right()),
        )
    }
}

/// A fixed-size routing grid.
///
/// Does not store the state of track points in the grid.
/// For that functionality, see [`RoutingState`].
#[derive(Debug, Clone, Eq, PartialEq, Hash, Serialize, Deserialize)]
pub struct RoutingGrid<L> {
    /// The layer stack.
    pub stack: LayerStack<L>,
    /// The start layer (inclusive)
    start: usize,
    /// The end layer (not inclusive)
    end: usize,
}

impl<L> RoutingGrid<L> {
    /// Creates a new routing grid with the given properties.
    pub fn new(stack: LayerStack<L>, layers: Range<usize>) -> Self {
        Self {
            stack,
            start: layers.start,
            end: layers.end,
        }
    }

    /// Returns the set of layers contained in this grid.
    pub fn layers(&self) -> Range<usize> {
        self.start..self.end
    }

    /// The layer slice representing the layers used by this routing grid.
    pub fn slice(&self) -> LayerSlice<'_, L> {
        self.stack.slice(self.start..self.end)
    }
}

impl<L: AtollLayer> RoutingGrid<L> {
    /// The layer that defines the cross tracks for `layer`.
    pub(crate) fn grid_defining_layer(&self, layer: usize) -> usize {
        // The grid for layer N is formed by the tracks for layer N and the tracks for layer N-1,
        // except for N=0. For layer 0, the grid is formed by layers 0 and 1.
        if layer == 0 {
            1
        } else {
            layer - 1
        }
    }

    /// Calculates the span of a particular track on the given layer.
    pub fn track_span(&self, layer: usize, track: i64) -> Span {
        let slice = self.stack.slice(self.start..self.end);
        let tracks = slice.tracks(layer);

        tracks.track(track)
    }

    /// The tracks on the given layer.
    pub fn tracks(&self, layer: usize) -> UniformTracks {
        self.stack.tracks(layer)
    }

    /// Returns the track grid for the given layer.
    ///
    /// Returns a tuple containing the vertical going tracks followed by the horizontal going tracks.
    /// In other words, the first element of the tuple is indexed by an x-coordinate,
    /// and the second element of the tuple is indexed by a y-coordinate.
    pub fn track_grid(&self, layer: usize) -> (UniformTracks, UniformTracks) {
        let tracks = self.tracks(layer);
        let adj_tracks = self.stack.tracks(self.grid_defining_layer(layer));

        match self.stack.layer(layer).dir().track_dir() {
            Dir::Horiz => (adj_tracks, tracks),
            Dir::Vert => (tracks, adj_tracks),
        }
    }

    /// Calculates the bounds of a particular track on the given layer.
    ///
    /// The start and end coordinates are with respect to tracks on the grid defining layer.
    pub fn track(&self, layer: usize, track: i64, start: i64, end: i64) -> Rect {
        let slice = self.stack.slice(self.start..self.end);

        // note that the grid defining layer may be outside the slice,
        // e.g. if the slice contains layers 2 through 5, the grid defining layer of 2 is 1.
        let adj_tracks = self.stack.tracks(self.grid_defining_layer(layer));

        // This allows `start` to be larger than `end`.
        let (start, end) = sorted2(start, end);

        let track = self.track_span(layer, track);
        let endcap = slice.layer(layer).endcap();
        let start = adj_tracks.track(start).center() - endcap;
        let end = adj_tracks.track(end).center() + endcap;

        Rect::from_dir_spans(
            self.stack.layer(layer).dir().track_dir(),
            Span::new(start, end),
            track,
        )
    }

    /// Returns the physical coordinates of the grid point defined by the given `track` and `cross_track`
    /// on layer `layer`, where `track` is the track on `layer` and `cross_track` is a perpendicular track.
    pub fn track_point(&self, layer: usize, track: i64, cross_track: i64) -> Point {
        let tracks = self.stack.tracks(layer);
        let cross_tracks = self.stack.tracks(self.grid_defining_layer(layer));

        let track = tracks.track(track).center();
        let cross = cross_tracks.track(cross_track).center();

        Point::from_dir_coords(self.stack.layer(layer).dir().track_dir(), cross, track)
    }

    /// Returns the physical coordinates of the grid point defined by the given `x_track` and `y_track`
    /// on layer `layer`.
    pub fn xy_track_point(&self, layer: usize, x_track: i64, y_track: i64) -> Point {
        let tracks = self.stack.tracks(layer);
        let gdl_tracks = self.stack.tracks(self.grid_defining_layer(layer));

        match self.stack.layer(layer).dir().track_dir() {
            Dir::Horiz => Point::new(
                gdl_tracks.track(x_track).center(),
                tracks.track(y_track).center(),
            ),
            Dir::Vert => Point::new(
                tracks.track(x_track).center(),
                gdl_tracks.track(y_track).center(),
            ),
        }
    }

    /// Rounds the given point to the routing grid, returning a point in track coordinates on the given layer.
    pub fn point_to_grid(
        &self,
        p: Point,
        layer: usize,
        round_x: RoundingMode,
        round_y: RoundingMode,
    ) -> Point {
        let gdl = self.grid_defining_layer(layer);
        let trk = self.stack.tracks(layer);
        let gdtrk = self.stack.tracks(gdl);
        match self.stack.layer(layer).dir().track_dir() {
            Dir::Vert => Point::new(
                trk.to_track_idx(p.x, round_x),
                gdtrk.to_track_idx(p.y, round_y),
            ),
            Dir::Horiz => Point::new(
                gdtrk.to_track_idx(p.x, round_x),
                trk.to_track_idx(p.y, round_y),
            ),
        }
    }

    /// Rounds the given point to the routing grid, returning a point in track coordinates on the given layer.
    ///
    /// Rounds in the direction that makes the rectangle smaller.
    /// If the resulting rectangle contains no track points, returns [`None`].
    pub fn shrink_to_grid(&self, rect: Rect, layer: usize) -> Option<Rect> {
        let ll = self.point_to_grid(
            rect.corner(Corner::LowerLeft),
            layer,
            RoundingMode::Up,
            RoundingMode::Up,
        );
        let ur = self.point_to_grid(
            rect.corner(Corner::UpperRight),
            layer,
            RoundingMode::Down,
            RoundingMode::Down,
        );
        Rect::from_corners_option(ll, ur)
    }

    /// Rounds the given point to the routing grid, returning a point in track coordinates on the given layer.
    ///
    /// Rounds in the direction that makes the rectangle larger.
    pub fn expand_to_grid(&self, rect: Rect, layer: usize) -> Rect {
        let ll = self.point_to_grid(
            rect.corner(Corner::LowerLeft),
            layer,
            RoundingMode::Down,
            RoundingMode::Down,
        );
        let ur = self.point_to_grid(
            rect.corner(Corner::UpperRight),
            layer,
            RoundingMode::Up,
            RoundingMode::Up,
        );
        Rect::new(ll, ur)
    }

    /// The number of PDK units in one horizontal grid coordinate on this layer.
    pub(crate) fn xpitch(&self, layer: usize) -> i64 {
        match self.stack.layer(layer).dir().track_dir() {
            Dir::Vert => self.stack.layer(layer).pitch(),
            Dir::Horiz => self.stack.layer(self.grid_defining_layer(layer)).pitch(),
        }
    }

    /// The number of PDK units in one vertical grid coordinate on this layer.
    pub(crate) fn ypitch(&self, layer: usize) -> i64 {
        match self.stack.layer(layer).dir().track_dir() {
            Dir::Horiz => self.stack.layer(layer).pitch(),
            Dir::Vert => self.stack.layer(self.grid_defining_layer(layer)).pitch(),
        }
    }

    /// The number of PDK units in one grid coordinate in the given direction on this layer.
    #[allow(dead_code)]
    pub(crate) fn dir_pitch(&self, layer: usize, dir: Dir) -> i64 {
        match dir {
            Dir::Horiz => self.xpitch(layer),
            Dir::Vert => self.ypitch(layer),
        }
    }
}

/// A struct that draws all tracks on a routing grid for debugging or visualization.
pub struct DebugRoutingGrid<L> {
    grid: RoutingGrid<L>,
    nx: i64,
    ny: i64,
}

impl<L> DebugRoutingGrid<L> {
    /// Create a new debugging grid from the given routing grid.
    pub fn new(grid: RoutingGrid<L>, nx: i64, ny: i64) -> Self {
        Self { grid, nx, ny }
    }

    /// The number of repeated LCM units in the given direction.
    fn ndir(&self, dir: Dir) -> i64 {
        match dir {
            Dir::Horiz => self.nx,
            Dir::Vert => self.ny,
        }
    }

    /// The coordinate of the last track on the given layer.
    fn max_coord(&self, layer: usize) -> i64
    where
        L: AtollLayer,
    {
        let slice = self.grid.stack.slice(self.grid.start..self.grid.end);
        let layer = slice.layer(layer);
        let lcm = slice.lcm_unit(!layer.dir().track_dir());
        let pitch = layer.pitch();
        let (units, rem) = (lcm / pitch, lcm % pitch);
        assert_eq!(
            rem, 0,
            "expected lcm ({lcm}) to be an integer multiple of the layer pitch ({pitch})"
        );
        units * self.ndir(!layer.dir().track_dir())
    }
}

impl<L: AsRef<LayerId> + AtollLayer, PDK: Pdk> Draw<PDK> for DebugRoutingGrid<L> {
    fn draw(self, recv: &mut DrawReceiver<PDK>) -> substrate::error::Result<()> {
        for layer in self.grid.start..self.grid.end {
            for track in 0..self.max_coord(layer) {
                let cross_layer = self.grid.grid_defining_layer(layer);
                let r = self
                    .grid
                    .track(layer, track, 0, self.max_coord(cross_layer));
                let shape = Shape::new(self.grid.stack.layer(layer), r);
                recv.draw(shape)?;
            }
        }
        Ok(())
    }
}

fn sorted2<T: PartialOrd>(a: T, b: T) -> (T, T) {
    if a <= b {
        (a, b)
    } else {
        (b, a)
    }
}

/// A fixed-size routing grid.
#[derive(Clone, Debug)]
pub struct RoutingState<L> {
    pub(crate) grid: RoutingGrid<L>,
    pub(crate) layers: Vec<Grid<PointState>>,
    pub(crate) roots: HashMap<NetId, NetId>,
}

impl<L> Index<GridCoord> for RoutingState<L> {
    type Output = PointState;

    fn index(&self, index: GridCoord) -> &Self::Output {
        &self.layers[index.layer][(index.x, index.y)]
    }
}

impl<L> IndexMut<GridCoord> for RoutingState<L> {
    fn index_mut(&mut self, index: GridCoord) -> &mut Self::Output {
        &mut self.layers[index.layer][(index.x, index.y)]
    }
}

impl<L> RoutingState<L> {
    /// Returns a reference to a layer's state.
    pub fn layer(&self, layer: usize) -> &Grid<PointState> {
        &self.layers[layer]
    }

    /// Returns a mutable reference to a layer's state.
    pub fn layer_mut(&mut self, layer: usize) -> &mut Grid<PointState> {
        &mut self.layers[layer]
    }
}

pub(crate) struct InterlayerTransition {
    pub(crate) to: GridCoord,
    pub(crate) requires: Option<GridCoord>,
}

impl<L: AtollLayer + Clone> RoutingState<L> {
    /// Creates a new [`RoutingState`].
    pub fn new(stack: LayerStack<L>, top: usize, nx: i64, ny: i64) -> Self {
        assert!(nx >= 0);
        assert!(ny >= 0);

        let grid = RoutingGrid::new(stack.clone(), 0..top + 1);
        let slice = stack.slice(0..top + 1);
        let mut layers = Vec::new();
        for i in 0..=top {
            let layer = stack.layer(i);
            let dim = slice.lcm_unit(!layer.dir().track_dir());
            let num_tracks = dim / layer.pitch();
            let perp_layer = stack.layer(grid.grid_defining_layer(i));
            let perp_dim = slice.lcm_unit(!perp_layer.dir().track_dir());
            let perp_tracks = perp_dim / perp_layer.pitch();
            let grid = if layer.dir().track_dir() == Dir::Vert {
                Grid::init(
                    (nx * num_tracks) as usize,
                    (ny * perp_tracks) as usize,
                    PointState::Available,
                )
            } else {
                Grid::init(
                    (nx * perp_tracks) as usize,
                    (ny * num_tracks) as usize,
                    PointState::Available,
                )
            };
            layers.push(grid);
        }
        Self {
            grid,
            layers,
            roots: HashMap::new(),
        }
    }

    /// Finds a single grid coordinate belonging to the given net.
    ///
    /// Searches the topmost layer first, starting from the lower left.
    /// Returns the first grid point with a matching net ID, or [`None`]
    /// if no grid point has the given net ID.
    pub fn find(&self, net: NetId) -> Option<GridCoord> {
        for (i, layer) in self.layers.iter().enumerate().rev() {
            let (nx, ny) = layer.size();
            for x in 0..nx {
                for y in 0..ny {
                    if layer[(x, y)] == (PointState::Routed { net }) {
                        return Some(GridCoord { layer: i, x, y });
                    }
                }
            }
        }
        None
    }

    pub(crate) fn is_routed_for_net(&self, coord: GridCoord, net: NetId) -> bool {
        if let PointState::Routed { net: grid_net } = self[coord] {
            self.roots[&net] == self.roots[&grid_net]
        } else {
            false
        }
    }

    #[inline]
    pub(crate) fn is_available_for_net(&self, coord: GridCoord, net: NetId) -> bool {
        match self[coord] {
            PointState::Routed { net: grid_net } => self.roots[&grid_net] == self.roots[&net],
            PointState::Available => true,
            PointState::Blocked => false,
            PointState::Reserved { .. } => false,
        }
    }

    #[inline]
    pub(crate) fn is_available_or_reserved_for_net(&self, coord: GridCoord, net: NetId) -> bool {
        match self[coord] {
            PointState::Routed { .. } => false,
            PointState::Available => true,
            PointState::Blocked => false,
            PointState::Reserved { net: grid_net } => self.roots[&net] == self.roots[&grid_net],
        }
    }

    #[inline]
    #[allow(dead_code)]
    pub(crate) fn is_available(&self, coord: GridCoord) -> bool {
        match self[coord] {
            PointState::Routed { .. } => false,
            PointState::Available => true,
            PointState::Blocked => false,
            PointState::Reserved { .. } => false,
        }
    }

    #[inline]
    pub(crate) fn in_bounds(&self, coord: GridCoord) -> bool {
        let (nx, ny) = self.layer(coord.layer).size();
        coord.x < nx && coord.y < ny
    }

    #[allow(dead_code)]
    pub(crate) fn forms_new_connection_for_net(&self, coord: GridCoord, net: NetId) -> bool {
        if let PointState::Routed { net: grid_net } = self[coord] {
            self.roots[&net] == self.roots[&grid_net] && grid_net != net
        } else {
            false
        }
    }

    /// The cost to traverse from `src` to `dst`.
    ///
    /// Important: the two coordinates must be adjacent.
    fn cost(&self, src: GridCoord, dst: GridCoord, net: NetId) -> usize {
        if self.is_routed_for_net(src, net) && self.is_routed_for_net(dst, net) {
            if self[src] == self[dst] {
                0
            } else {
                1
            }
        } else if src.layer != dst.layer {
            8
        } else {
<<<<<<< HEAD
            if src.layer != dst.layer {
                6
            } else {
                4
            }
=======
            4
>>>>>>> ba739bb5
        }
    }

    fn successors_vert(&self, coord: GridCoord, net: NetId, out: &mut Vec<(GridCoord, usize)>) {
        let layer = self.layer(coord.layer);
        if coord.y != 0 {
            let next = GridCoord {
                y: coord.y - 1,
                ..coord
            };
            if self.is_available_for_net(next, net) {
                out.push((next, self.cost(coord, next, net)));
            }
        }
        if coord.y < layer.size().1 - 1 {
            let next = GridCoord {
                y: coord.y + 1,
                ..coord
            };
            if self.is_available_for_net(next, net) {
                out.push((next, self.cost(coord, next, net)));
            }
        }
    }

    fn successors_horiz(&self, coord: GridCoord, net: NetId, out: &mut Vec<(GridCoord, usize)>) {
        let layer = self.layer(coord.layer);
        if coord.x != 0 {
            let next = GridCoord {
                x: coord.x - 1,
                ..coord
            };
            if self.is_available_for_net(next, net) {
                out.push((next, self.cost(coord, next, net)));
            }
        }
        if coord.x < layer.size().0 - 1 {
            let next = GridCoord {
                x: coord.x + 1,
                ..coord
            };
            if self.is_available_for_net(next, net) {
                out.push((next, self.cost(coord, next, net)));
            }
        }
    }

    pub(crate) fn ilt_down(&self, coord: GridCoord) -> Option<InterlayerTransition> {
        let routing_dir = self.grid.slice().layer(coord.layer).dir();
        if coord.layer == 0 {
            return None;
        }
        let next_layer = coord.layer - 1;
        let interp_dir = !routing_dir.track_dir();
        let pp = self.grid_to_rel_physical(coord);
        let nearest_grid =
            self.grid
                .point_to_grid(pp, next_layer, RoundingMode::Nearest, RoundingMode::Nearest);
        assert_eq!(
            nearest_grid.coord(!interp_dir),
            coord.coord(!interp_dir) as i64
        );
        assert!(nearest_grid.x >= 0);
        assert!(nearest_grid.y >= 0);

        let lower_tracks = self.grid.tracks(self.grid.grid_defining_layer(next_layer));
        let upper_tracks = self.grid.tracks(coord.layer);
        let curr = upper_tracks.track(coord.coord(interp_dir) as i64).center();
        let nearest = lower_tracks.track(nearest_grid.coord(interp_dir)).center();

        let next = GridCoord {
            layer: next_layer,
            x: nearest_grid.x as usize,
            y: nearest_grid.y as usize,
        };

        match curr.cmp(&nearest) {
            Ordering::Less => {
                // need to check if coordinate+1 is available
                let ck = next.with_coord(interp_dir, next.coord(interp_dir) - 1);
                if !self.in_bounds(ck) {
                    return None;
                }
                Some(InterlayerTransition {
                    to: next,
                    requires: Some(ck),
                })
            }
            Ordering::Equal => Some(InterlayerTransition {
                to: next,
                requires: None,
            }),
            Ordering::Greater => {
                if coord.coord(interp_dir) > 0 {
                    let ck = next.with_coord(interp_dir, next.coord(interp_dir) + 1);
                    Some(InterlayerTransition {
                        to: next,
                        requires: Some(ck),
                    })
                } else {
                    None
                }
            }
        }
    }
    pub(crate) fn ilt_up(&self, coord: GridCoord) -> Option<InterlayerTransition> {
        let routing_dir = self.grid.slice().layer(coord.layer).dir();
        let next_layer = coord.layer + 1;
        if next_layer >= self.grid.end {
            return None;
        }
        let interp_dir = routing_dir.track_dir();
        let pp = self.grid_to_rel_physical(coord);
        let nearest_grid =
            self.grid
                .point_to_grid(pp, next_layer, RoundingMode::Nearest, RoundingMode::Nearest);
        assert_eq!(
            nearest_grid.coord(!interp_dir),
            coord.coord(!interp_dir) as i64
        );
        assert!(nearest_grid.x >= 0);
        assert!(nearest_grid.y >= 0);

        let lower_tracks = self.grid.tracks(self.grid.grid_defining_layer(coord.layer));
        let upper_tracks = self.grid.tracks(next_layer);
        let curr = lower_tracks.track(coord.coord(interp_dir) as i64).center();
        let nearest = upper_tracks.track(nearest_grid.coord(interp_dir)).center();

        let next = GridCoord {
            layer: next_layer,
            x: nearest_grid.x as usize,
            y: nearest_grid.y as usize,
        };

        match curr.cmp(&nearest) {
            Ordering::Less => {
                // need to check if coordinate+1 is available
                let ck = coord.with_coord(interp_dir, coord.coord(interp_dir) + 1);
                if !self.in_bounds(ck) {
                    return None;
                }
                Some(InterlayerTransition {
                    to: next,
                    requires: Some(ck),
                })
            }
            Ordering::Equal => Some(InterlayerTransition {
                to: next,
                requires: None,
            }),
            Ordering::Greater => {
                if coord.coord(interp_dir) > 0 {
                    let ck = coord.with_coord(interp_dir, coord.coord(interp_dir) - 1);
                    Some(InterlayerTransition {
                        to: next,
                        requires: Some(ck),
                    })
                } else {
                    None
                }
            }
        }
    }

    /// The set of points reachable from `coord`.
    ///
    /// M0 <-> M1 vias are always easy, since both layers have the same grid.
    ///
    /// MN <-> M(N+1) vias require interpolation.
    /// We first identify the coordinate that stays constant in the transition.
    /// If MN has horizontal going tracks, the y-coordinate is constant.
    /// If MN has vertical going tracks, the x-coordinate is constant.
    /// The non-constant coordinate must be interpolated.
    ///
    /// Interpolation is done as follows:
    /// * We translate the track coordinate to a physical coordinate, and retrieve the coordinate in the interpolated direction
    /// * We find two track coordinates on M(N+1): one by rounding up; the other by rounding down.
    /// * If the two coordinates are equal, we report a successor to that grid point.
    /// * Otherwise, we report a successor to the track with a closer physical coordinate, assuming
    /// the farther coordinate is unobstructed.
    pub fn successors(&self, coord: GridCoord, net: NetId) -> Vec<(GridCoord, usize)> {
        let mut successors = Vec::new();
        let routing_dir = self.grid.slice().layer(coord.layer).dir();

        match routing_dir {
            RoutingDir::Vert => {
                self.successors_vert(coord, net, &mut successors);
            }
            RoutingDir::Horiz => {
                self.successors_horiz(coord, net, &mut successors);
            }
            RoutingDir::Any { .. } => {
                self.successors_vert(coord, net, &mut successors);
                self.successors_horiz(coord, net, &mut successors);
            }
        }

        for ilt in [self.ilt_up(coord), self.ilt_down(coord)]
            .into_iter()
            .flatten()
        {
            if self.is_available_for_net(ilt.to, net)
                && ilt
                    .requires
                    .map(|n| self.is_available_or_reserved_for_net(n, net))
                    .unwrap_or(true)
            {
                successors.push((ilt.to, self.cost(coord, ilt.to, net)));
            }
        }

        successors
    }

    /// Converts the given grid point to physical coordinates.
    ///
    /// Assumes that (0,0) in grid coordinates is the same as (0,0) in track coordinates.
    /// In other words, this assumes that grid and track coordinates are the same;
    /// there is not shift between grid and track coordinates.
    pub fn grid_to_rel_physical(&self, coord: GridCoord) -> Point {
        self.grid
            .xy_track_point(coord.layer, coord.x as i64, coord.y as i64)
    }
}

#[cfg(test)]
mod tests {
    use crate::grid::*;

    fn layer_stack() -> LayerStack<AbstractLayer> {
        LayerStack {
            layers: vec![
                AbstractLayer {
                    dir: RoutingDir::Horiz,
                    line: 100,
                    space: 200,
                    offset: 0,
                    endcap: 20,
                },
                AbstractLayer {
                    dir: RoutingDir::Vert,
                    line: 120,
                    space: 200,
                    offset: 0,
                    endcap: 20,
                },
                AbstractLayer {
                    dir: RoutingDir::Horiz,
                    line: 200,
                    space: 400,
                    offset: 0,
                    endcap: 40,
                },
                AbstractLayer {
                    dir: RoutingDir::Vert,
                    line: 200,
                    space: 400,
                    offset: 0,
                    endcap: 50,
                },
            ],
            offset_x: 0,
            offset_y: 0,
        }
    }

    #[test]
    fn lcm_units() {
        let layers = layer_stack();
        let slice = layers.all();
        assert_eq!(slice.lcm_unit(Dir::Horiz), 4_800);
        assert_eq!(slice.lcm_unit(Dir::Vert), 600);
        assert!(layers.is_valid());
    }
}<|MERGE_RESOLUTION|>--- conflicted
+++ resolved
@@ -761,17 +761,9 @@
                 1
             }
         } else if src.layer != dst.layer {
-            8
+            6
         } else {
-<<<<<<< HEAD
-            if src.layer != dst.layer {
-                6
-            } else {
-                4
-            }
-=======
             4
->>>>>>> ba739bb5
         }
     }
 
