/// Routing interfaces and implementations.
use crate::abs::{Abstract, GridCoord, TrackCoord};
use crate::grid::{PdkLayer, RoutingState};
<<<<<<< HEAD
use crate::NetId;
use substrate::layout;
use substrate::pdk::Pdk;
=======
use crate::{NetId, PointState};
use pathfinding::prelude::dijkstra;
use std::collections::HashMap;
>>>>>>> 84acd2f1

pub type Path = Vec<GridCoord>;

pub trait Router {
    // todo: perhaps add way to translate nodes to net IDs
    fn route(
        &self,
        routing_state: RoutingState<PdkLayer>,
        to_connect: Vec<Vec<NetId>>,
    ) -> Vec<Path>;
}

pub struct GreedyBfsRouter;

impl Router for GreedyBfsRouter {
    fn route(&self, mut state: RoutingState<PdkLayer>, to_connect: Vec<Vec<NetId>>) -> Vec<Path> {
<<<<<<< HEAD
        vec![vec![
            GridCoord {
                layer: 0,
                x: 2,
                y: 0,
            },
            GridCoord {
                layer: 0,
                x: 0,
                y: 0,
            },
            GridCoord {
                layer: 0,
                x: 0,
                y: 4,
            },
            GridCoord {
                layer: 1,
                x: 0,
                y: 4,
            },
            GridCoord {
                layer: 1,
                x: 3,
                y: 4,
            },
            GridCoord {
                layer: 2,
                x: 3,
                y: 4,
            },
            GridCoord {
                layer: 2,
                x: 3,
                y: 0,
            },
        ]]
=======
        println!("state = {state:?}, to_connect = {to_connect:?}");
        // build roots map
        let mut roots = HashMap::new();
        for seq in to_connect.iter() {
            for node in seq.iter() {
                roots.insert(*node, seq[0]);
            }
        }
        state.roots = roots;

        let mut paths = Vec::new();
        for group in to_connect.iter() {
            for node in group.iter().skip(1) {
                let start = match state.find(*node) {
                    Some(c) => c,
                    None => {
                        println!("no starting point found for {node:?}; skipping");
                        continue;
                    }
                };
                let (path, _) = dijkstra(
                    &start,
                    |s| state.successors(*s, *node),
                    |s| state.forms_new_connection_for_net(*s, *node),
                )
                .expect("no path found");
                for coord in path.iter() {
                    state[*coord] = PointState::Routed { net: *node };
                }
                paths.push(path);
            }
        }

        println!("paths = {paths:?}");
        paths
>>>>>>> 84acd2f1
    }
}

pub trait ViaMaker<PDK: Pdk> {
    fn draw_via(
        &self,
        cell: &mut layout::CellBuilder<PDK>,
        track_coord: TrackCoord,
    ) -> substrate::error::Result<()>;
}<|MERGE_RESOLUTION|>--- conflicted
+++ resolved
@@ -1,15 +1,11 @@
 /// Routing interfaces and implementations.
 use crate::abs::{Abstract, GridCoord, TrackCoord};
 use crate::grid::{PdkLayer, RoutingState};
-<<<<<<< HEAD
-use crate::NetId;
-use substrate::layout;
-use substrate::pdk::Pdk;
-=======
 use crate::{NetId, PointState};
 use pathfinding::prelude::dijkstra;
 use std::collections::HashMap;
->>>>>>> 84acd2f1
+use substrate::layout;
+use substrate::pdk::Pdk;
 
 pub type Path = Vec<GridCoord>;
 
@@ -26,45 +22,6 @@
 
 impl Router for GreedyBfsRouter {
     fn route(&self, mut state: RoutingState<PdkLayer>, to_connect: Vec<Vec<NetId>>) -> Vec<Path> {
-<<<<<<< HEAD
-        vec![vec![
-            GridCoord {
-                layer: 0,
-                x: 2,
-                y: 0,
-            },
-            GridCoord {
-                layer: 0,
-                x: 0,
-                y: 0,
-            },
-            GridCoord {
-                layer: 0,
-                x: 0,
-                y: 4,
-            },
-            GridCoord {
-                layer: 1,
-                x: 0,
-                y: 4,
-            },
-            GridCoord {
-                layer: 1,
-                x: 3,
-                y: 4,
-            },
-            GridCoord {
-                layer: 2,
-                x: 3,
-                y: 4,
-            },
-            GridCoord {
-                layer: 2,
-                x: 3,
-                y: 0,
-            },
-        ]]
-=======
         println!("state = {state:?}, to_connect = {to_connect:?}");
         // build roots map
         let mut roots = HashMap::new();
@@ -100,7 +57,6 @@
 
         println!("paths = {paths:?}");
         paths
->>>>>>> 84acd2f1
     }
 }
 
