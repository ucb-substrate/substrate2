use geometry::bbox::Bbox;
use geometry::rect::{self, Rect};
use aph_disjoint_set::DisjointSet;
use crate::CellId;
use crate::Instance;

use crate::{Cell, Library, Shape, LibraryBuilder};
use crate::Element;
trait Connectivity: Sized + PartialEq {
    fn connected_layers(&self) -> Vec<Self>;

    /// Returns a vector of layers connected to a given layer.
    fn connected(&self, other: &Self) -> bool {
        self.connected_layers().contains(other)
    }

    /// Returns true if two shapes overlap on a flat plane, and false otherwise.
    fn intersect_shapes<'a, 'b>(
        shape1 : &'a Shape<Self>,
        shape2 : &'b Shape<Self>,
    ) -> bool {
        let shape1_bbox : Rect = shape1.bbox().expect("error");
        let shape2_bbox : Rect = shape2.bbox().expect("error");
        shape1_bbox.intersection(shape2_bbox) != None
    }

    /// Returns a vector of connected shapes in neighoring layers to a given shape (unused).
    fn connected_shapes<'a, 'b>(
        cell: &'a Cell<Self>,
        start: &'b Shape<Self>,
    ) -> Vec<&'a Shape<Self>> {
        
        let mut ret : Vec<&'a Shape<Self>> = vec![];

        for elem in cell.elements() {
           
            if let Element::Shape(shape) = elem {

                if start.layer() == shape.layer() && Self::intersect_shapes(start, shape) { //This is the same layer case
                    ret.push(shape);
                } else if start.layer().connected(shape.layer()) && Self::intersect_shapes(start, shape)  {//If layers are connected, and they intersect
                    ret.push(shape);
                }
            }
        }
        
        ret
    }

    /// Returns a vector of all sub-cells in a given cell.
    fn get_cells<'a>(
        cell : &'a Cell<Self>,
        lib : &'a Library<Self>,
    ) -> Vec<&'a Cell<Self>> {
        let mut ret : Vec<&'a Cell<Self>> = vec![];

        for inst_pair in cell.instances() {
            let inst : &Instance = inst_pair.1;
            let cellid : CellId = inst.child();
            ret.push(lib.cell(cellid));
        }
        ret
    }

    /// Returns a recursively generated 1-d vector of sub-shapes in a given parent cell.
    fn flatten_cell<'a>(
        cell: &'a Cell<Self>,
        lib : &'a Library<Self>,
    ) -> Vec<&'a Shape<Self>> {
        let mut ret : Vec<&'a Shape<Self>> = vec![];

        for elem in cell.elements() {
            if let Element::Shape(shape) = elem {
                ret.push(shape);
            }
        }

        let list_of_cells = Self::get_cells(cell, lib);

        for inst in list_of_cells.into_iter() {
            for thing in Self::flatten_cell(inst, lib).into_iter() {
                ret.push(thing);
            }
        }

        ret
    }

    /// Checks if a vector of shapes contains a given shape.
    fn contains_shape<'a>(
        target_shape : &'a Shape<Self>,
        list : &Vec<&'a Shape<Self>>,
    ) -> bool {
        let temp_list = list.clone();
        for shape in temp_list.into_iter() {
            if shape == target_shape {
                return true;
            }
        }
        return false;
    }

    /// Returns a vector containing vectors of shapes connected to each sub-shape in a given cell
    fn connected_components<'a>(
        cell : &'a Cell<Self>,
        lib : &'a Library<Self>,
    ) -> (Vec<&'a Shape<Self>>, Vec<Vec<&'a Shape<Self>>>) {
        
<<<<<<< HEAD
    
        let all_shapes = Self::flatten_cell(cell, lib);
=======
        let all_shapes = Self::flatten_cell(cell, lib); // all sub-shapes contained in given cell
>>>>>>> ba8e40ef

        let mut djs  = DisjointSet::new(all_shapes.len());

        // build disjoint sets
        for (start_index, start_shape) in all_shapes.clone().into_iter().enumerate() {
            for (other_index, other_shape) in all_shapes.clone().into_iter().enumerate() {
                if start_index != other_index {
                    if Self::intersect_shapes(start_shape, other_shape) && start_shape.layer().connected(other_shape.layer()) {
                        djs.union(start_index, other_index);
                    }
                }
            }
        }

        let mut ret : Vec<Vec<&Shape<Self>>> = vec![vec![]; all_shapes.clone().len()]; // ret is a vector of vectors of shapes connected to the shapes in all_shapes
        
        // build vectors of connectd shapes to return
        for (start_index, start_shape) in all_shapes.clone().into_iter().enumerate() {
            for (other_index, other_shape) in all_shapes.clone().into_iter().enumerate() {
                if djs.is_united(start_index, other_index) {
                    if !(Self::contains_shape(other_shape, &ret[start_index])) {
                        ret[start_index].push(other_shape);
                    }
                    if !(Self::contains_shape(start_shape, &ret[other_index])) {
                        ret[other_index].push(start_shape);
                    }
                }
            }
        }

        (all_shapes, ret)
    }

}

#[cfg(test)]
mod tests {
    use std::io::empty;

    use geometry::rect::Rect;

    use crate::Library;

    use super::*;

    #[derive(Debug, Copy, Clone, PartialEq, Eq)]
    enum Layer {
        Met1,
        Via1,
        Met2,
    }

    impl Connectivity for Layer {
        fn connected_layers(&self) -> Vec<Self> {
            match self {
                Self::Met1 => vec![Self::Met1, Self::Via1],
                Self::Via1 => vec![Self::Met1, Self::Via1, Self::Met2],
                Self::Met2 => vec![Self::Via1, Self::Met2],
            }
        }
    }

    #[test]
    fn test_connectivity() {
        let mut cell = Cell::new("test");
        let m1_shape1 = Shape::new(Layer::Met1, Rect::from_sides(0, 0, 100, 100));
        let m1_shape2 = Shape::new(Layer::Met1, Rect::from_sides(100, 50, 200, 100));
        let m1_shape3 = Shape::new(Layer::Met1, Rect::from_sides(200, 200, 400, 400));


        cell.add_element(m1_shape1.clone());
        cell.add_element(m1_shape2.clone());
        cell.add_element(m1_shape3.clone());

        assert_eq!(Layer::connected_shapes(&cell, &m1_shape2), vec![&m1_shape1, &m1_shape2]);
    }


    #[test]
    fn test_connectivity2() {
        let mut cell = Cell::new("test");
        let m1_shape = Shape::new(Layer::Met1, Rect::from_sides(0, 0, 100, 100));
        let v1_shape = Shape::new(Layer::Via1, Rect::from_sides(10, 10, 100, 100));
        let m2_shape = Shape::new(Layer::Met2, Rect::from_sides(10, 10, 50, 50));


        cell.add_element(m1_shape.clone());
        cell.add_element(v1_shape.clone());
        cell.add_element(m2_shape.clone());

        assert_eq!(Layer::connected_shapes(&cell, &m1_shape), vec![&m1_shape, &v1_shape]);
        assert_eq!(Layer::connected_shapes(&cell, &v1_shape), vec![&m1_shape, &v1_shape, &m2_shape]);
        assert_eq!(Layer::connected_shapes(&cell, &m2_shape), vec![&v1_shape, &m2_shape]);

    }

    #[test]
    fn test_complete() {
        let mut big_cell : Cell<Layer> = Cell::new("big cell test");
        let mut small_cell : Cell<Layer> = Cell::new("small cell test");
        let mut lib : LibraryBuilder<Layer> = LibraryBuilder::new();

        let m4_shape = Shape::new(Layer::Met2, Rect::from_sides(0, 0, 30, 30));
        small_cell.add_element(m4_shape.clone());

        lib.add_cell(small_cell.clone());

        let small_cell_id = lib.cells().next().unwrap().0;

        lib.add_cell(big_cell.clone());

        let small_cell_instance = Instance::new(small_cell_id, "small_cell_test");
        big_cell.add_instance(small_cell_instance);

        

        let m1_shape = Shape::new(Layer::Met1, Rect::from_sides(0, 0, 100, 100));
        let v1_shape = Shape::new(Layer::Via1, Rect::from_sides(10, 10, 100, 100));
        let m2_shape = Shape::new(Layer::Met2, Rect::from_sides(10, 10, 50, 50));
        let m3_shape = Shape::new(Layer::Met2, Rect::from_sides(1000, 1000, 5000, 5000));
        
        big_cell.add_element(m1_shape.clone());
        big_cell.add_element(v1_shape.clone());
        big_cell.add_element(m2_shape.clone());
        big_cell.add_element(m3_shape.clone());

        

        let binding = lib.clone().build().unwrap();
        let asdf = Layer::get_cells(&big_cell, &binding);
        //assert_eq!(asdf, vec![&small_cell]);

        let x = Layer::connected_components(&big_cell, &binding);

        assert_eq!(x.0, vec![&m1_shape, &v1_shape, &m2_shape, &m3_shape, &m4_shape]);
        assert_eq!(x.1[0], vec![&m1_shape, &v1_shape, &m2_shape, &m4_shape]);
        assert_eq!(x.1[1], vec![&m1_shape, &v1_shape, &m2_shape, &m4_shape]);
        assert_eq!(x.1[2], vec![&m1_shape, &v1_shape, &m2_shape, &m4_shape]);
        assert_eq!(x.1[3], vec![&m3_shape]);
        assert_eq!(x.1[4], vec![&m1_shape, &v1_shape, &m2_shape, &m4_shape]);

    }
}<|MERGE_RESOLUTION|>--- conflicted
+++ resolved
@@ -106,12 +106,8 @@
         lib : &'a Library<Self>,
     ) -> (Vec<&'a Shape<Self>>, Vec<Vec<&'a Shape<Self>>>) {
         
-<<<<<<< HEAD
     
-        let all_shapes = Self::flatten_cell(cell, lib);
-=======
         let all_shapes = Self::flatten_cell(cell, lib); // all sub-shapes contained in given cell
->>>>>>> ba8e40ef
 
         let mut djs  = DisjointSet::new(all_shapes.len());
 
