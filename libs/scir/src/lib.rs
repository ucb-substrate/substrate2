--- conflicted
+++ resolved
@@ -373,12 +373,8 @@
     /// An iterator over the nodes referenced in the device.
     pub(crate) fn nodes(&self) -> impl IntoIterator<Item = SliceOne> {
         match &self.kind {
-<<<<<<< HEAD
-            PrimitiveDeviceKind::Res2 { pos, neg, .. } => vec![pos.into(), neg.into()],
-            PrimitiveDeviceKind::Cap2 { pos, neg, .. } => vec![pos.into(), neg.into()],
-=======
             PrimitiveDeviceKind::Res2 { pos, neg, .. } => vec![*pos, *neg],
->>>>>>> 5ba36230
+            PrimitiveDeviceKind::Cap2 { pos, neg, .. } => vec![*pos, *neg],
             PrimitiveDeviceKind::Res3 { pos, neg, sub, .. } => {
                 vec![*pos, *neg, *sub]
             }
