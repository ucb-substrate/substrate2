//! Schematic cell intermediate representation (SCIR).
//!
//! An intermediate-level representation of schematic cells and instances.
//!
//! Unlike higher-level Substrate APIs, the structures in this crate use
//! strings, rather than generics, to specify ports, connections, and parameters.
//!
//! This format is designed to be easy to generate from high-level APIs and
//! easy to parse from lower-level formats, such as SPICE or structural Verilog.
//!
//! SCIR supports single-bit wires and 1-dimensional buses.
//! Higher-dimensional buses should be flattened to 1-dimensional buses or single bits
//! when converting to SCIR.
//!
//! Single-bit wires are not exactly the same as single-bit buses:
//! A single bit wire named `x` will typically be exported to netlists as `x`,
//! unless the name contains reserved characters or is a keyword in the target
//! netlist format.
//! On the other hand, a bus named `x` with width 1
//! will typically be exported as `x[0]`.
//! Furthermore, whenever a 1-bit bus is used, a zero index must be specified.
//! However, single bit wires require that no index is specified.
//!
//! Zero-width buses are not supported.
#![warn(missing_docs)]

use std::collections::HashMap;
use std::fmt::Display;
use std::ops::Deref;

use arcstr::ArcStr;
use opacity::Opacity;
use rust_decimal::Decimal;
use serde::{Deserialize, Serialize};
use tracing::{span, Level};

pub mod merge;
mod slice;

pub use slice::{IndexOwned, Slice, SliceRange};
pub(crate) mod drivers;
pub(crate) mod validation;

#[cfg(test)]
pub(crate) mod tests;

/// An expression, often used in parameter assignments.
#[derive(Debug, Clone, Serialize, Deserialize)]
pub enum Expr {
    /// A numeric literal.
    NumericLiteral(Decimal),
    /// A boolean literal.
    BoolLiteral(bool),
    /// A string literal.
    StringLiteral(ArcStr),
    /// A variable/identifier in an expression.
    Var(ArcStr),
    /// A binary operation.
    BinOp {
        /// The operation type.
        op: BinOp,
        /// The left operand.
        left: Box<Expr>,
        /// The right operand.
        right: Box<Expr>,
    },
}

/// Binary operation types.
#[derive(Debug, Copy, Clone, Eq, PartialEq, Hash, Serialize, Deserialize)]
pub enum BinOp {
    /// Addition.
    Add,
    /// Subtraction.
    Sub,
    /// Multiplication.
    Mul,
    /// Division.
    Div,
}

/// A cell parameter.
#[derive(Debug, Clone, Serialize, Deserialize)]
pub enum Param {
    /// A string parameter.
    String {
        /// The default value.
        default: Option<ArcStr>,
    },
    /// A numeric parameter.
    Numeric {
        /// The default value.
        default: Option<Decimal>,
    },
    /// A boolean parameter.
    Bool {
        /// The default value.
        default: Option<bool>,
    },
}

impl Param {
    /// Whether or not the parameter has a default value.
    pub fn has_default(&self) -> bool {
        match self {
            Self::String { default } => default.is_some(),
            Self::Numeric { default } => default.is_some(),
            Self::Bool { default } => default.is_some(),
        }
    }
}

/// An opaque signal identifier.
///
/// A signal ID created in the context of one cell must
/// *not* be used in the context of another cell.
/// You should instead create a new signal ID in the second cell.
#[derive(Copy, Clone, Debug, Default, Hash, Eq, PartialEq, Serialize, Deserialize)]
pub struct SignalId(u64);

impl From<Slice> for SignalId {
    #[inline]
    fn from(value: Slice) -> Self {
        value.signal()
    }
}

/// A path to a node in a SCIR library.
#[derive(Clone, Debug, Hash, Eq, PartialEq, Serialize, Deserialize)]
pub struct SignalPath {
    /// The signal ID.
    pub signal: SignalId,
    /// The signal index.
    ///
    /// [`None`] for single-wire signals.
    pub index: Option<usize>,
    /// The path to the containing instance.
    pub path: InstancePath,
}

/// A path of strings to a node in a SCIR library.
#[derive(Debug, Clone, Hash, PartialEq, Eq, Serialize, Deserialize)]
pub struct NamedSignalPath {
    /// The signal name.
    pub signal: ArcStr,
    /// The signal index.
    ///
    /// [`None`] for single-wire signals.
    pub index: Option<usize>,
    /// The path to the containing instance.
    pub instances: NamedInstancePath,
}

/// A path to an instance in a SCIR library.
#[derive(Clone, Debug, Hash, Eq, PartialEq, Serialize, Deserialize)]
pub struct InstancePath {
    /// Path of instance names.
    pub instances: Vec<InstanceId>,
    /// Name of the top cell.
    pub top: CellId,
}

/// A path of strings to an instance in a SCIR library.
#[derive(Clone, Debug, Hash, Eq, PartialEq, Serialize, Deserialize)]
pub struct NamedInstancePath(pub Vec<ArcStr>);

impl Deref for NamedInstancePath {
    type Target = Vec<ArcStr>;

    fn deref(&self) -> &Self::Target {
        &self.0
    }
}

/// An opaque cell identifier.
///
/// A cell ID created in the context of one library must
/// *not* be used in the context of another library.
/// You should instead create a new cell ID in the second library.
#[derive(Copy, Clone, Debug, Hash, Eq, PartialEq, Serialize, Deserialize)]
pub struct CellId(u64);

/// An opaque instance identifier.
///
/// A instance ID created in the context of one library must
/// *not* be used in the context of another library.
/// You should instead create a new instance ID in the second library.
#[derive(Copy, Clone, Debug, Default, Hash, Eq, PartialEq, Serialize, Deserialize)]
pub struct InstanceId(u64);

impl Display for SignalId {
    fn fmt(&self, f: &mut std::fmt::Formatter<'_>) -> std::fmt::Result {
        write!(f, "signal{}", self.0)
    }
}

impl Display for CellId {
    fn fmt(&self, f: &mut std::fmt::Formatter<'_>) -> std::fmt::Result {
        write!(f, "cell{}", self.0)
    }
}

impl Display for InstanceId {
    fn fmt(&self, f: &mut std::fmt::Formatter<'_>) -> std::fmt::Result {
        write!(f, "inst{}", self.0)
    }
}

/// A primitive device.
#[derive(Debug, Clone, Serialize, Deserialize)]
pub struct PrimitiveDevice {
    /// The kind (resistor, capacitor, etc.) of this primitive device.
    pub kind: PrimitiveDeviceKind,
    /// An unordered set of parameters, represented as key-value pairs.
    pub params: HashMap<ArcStr, Expr>,
}

impl PrimitiveDevice {
    /// Create a new primitive device with the given parameters.
    #[inline]
    pub fn from_params(
        kind: PrimitiveDeviceKind,
        params: impl Into<HashMap<ArcStr, Expr>>,
    ) -> Self {
        Self {
            kind,
            params: params.into(),
        }
    }

    /// Create a new primitive device with no parameters.
    #[inline]
    pub fn new(kind: PrimitiveDeviceKind) -> Self {
        Self {
            kind,
            params: Default::default(),
        }
    }
}

impl From<PrimitiveDeviceKind> for PrimitiveDevice {
    #[inline]
    fn from(value: PrimitiveDeviceKind) -> Self {
        Self::new(value)
    }
}

impl From<PrimitiveDevice> for PrimitiveDeviceKind {
    fn from(value: PrimitiveDevice) -> Self {
        value.kind
    }
}

/// An enumeration of supported primitive kinds.
#[derive(Debug, Clone, Serialize, Deserialize)]
pub enum PrimitiveDeviceKind {
    /// An ideal 2-terminal resistor.
    Res2 {
        /// The positive terminal.
        pos: Slice,
        /// The negative terminal.
        neg: Slice,
        /// The value of the resistance, in Ohms.
        value: Expr,
    },
    /// A 3-terminal resistor.
    Res3 {
        /// The positive terminal.
        pos: Slice,
        /// The negative terminal.
        neg: Slice,
        /// The substrate/body terminal.
        sub: Slice,
        /// The value of the resistance, in Ohms.
        value: Expr,
        /// The name of the resistor model to use.
        ///
        /// The available resistor models are usually specified by a PDK.
        model: Option<ArcStr>,
    },
    /// A raw instance.
    ///
    /// This can be an instance of a subcircuit defined outside a SCIR library.
    RawInstance {
        /// The ports of the instance, as an ordered list.
        ports: Vec<Slice>,
        /// The name of the cell being instantiated.
        cell: ArcStr,
    },
}

impl PrimitiveDevice {
    /// An iterator over the nodes referenced in the device.
    pub(crate) fn nodes(&self) -> impl IntoIterator<Item = Slice> {
        match &self.kind {
            PrimitiveDeviceKind::Res2 { pos, neg, .. } => vec![*pos, *neg],
            PrimitiveDeviceKind::Res3 { pos, neg, sub, .. } => vec![*pos, *neg, *sub],
            PrimitiveDeviceKind::RawInstance { ports, .. } => ports.clone(),
        }
    }
}

/// A concatenation of multiple slices.
#[derive(Debug, Clone, Serialize, Deserialize)]
pub struct Concat {
    parts: Vec<Slice>,
}

impl Concat {
    /// Creates a new concatenation from the given list of slices.
    #[inline]
    pub fn new(parts: Vec<Slice>) -> Self {
        Self { parts }
    }

    /// The width of this concatenation.
    ///
    /// Equal to the sum of the widths of all constituent slices.
    pub fn width(&self) -> usize {
        self.parts.iter().map(Slice::width).sum()
    }

    /// Iterate over the parts of this concatenation.
    #[inline]
    pub fn parts(&self) -> impl Iterator<Item = &Slice> {
        self.parts.iter()
    }
}

impl FromIterator<Slice> for Concat {
    fn from_iter<T: IntoIterator<Item = Slice>>(iter: T) -> Self {
        let parts = iter.into_iter().collect();
        Self { parts }
    }
}

impl From<Vec<Slice>> for Concat {
    #[inline]
    fn from(value: Vec<Slice>) -> Self {
        Self::new(value)
    }
}

impl From<Slice> for Concat {
    #[inline]
    fn from(value: Slice) -> Self {
        Self { parts: vec![value] }
    }
}

/// Information about the top-level cell in a SCIR library.
#[derive(Debug, Clone, Copy, Eq, PartialEq, Serialize, Deserialize)]
pub struct Top {
    /// The ID of the top-level cell.
    cell: CellId,
    /// Whether or not to inline the top-level cell during netlisting.
    inline: bool,
}

/// A library of SCIR cells.
#[derive(Debug, Clone, Serialize, Deserialize)]
pub struct Library {
    /// The current ID counter.
    ///
    /// Initialized to 0 when the library is created.
    /// Should be incremented before assigning a new ID.
    cell_id: u64,

    /// The name of the library.
    name: ArcStr,

    /// A map of the cells in the library.
    cells: HashMap<CellId, Cell>,

    /// A map of cell name to cell ID.
    ///
    /// SCIR makes no attempt to prevent duplicate cell names.
    name_map: HashMap<ArcStr, CellId>,

    /// Information about the top cell, if there is one.
    top: Option<Top>,

    /// The order in which cells were added to this library.
    order: Vec<CellId>,
}

<<<<<<< HEAD
/// Port directions.
#[derive(Debug, Copy, Clone, Eq, PartialEq, Ord, PartialOrd, Default, Serialize, Deserialize)]
pub enum Direction {
    /// Input.
    Input,
    /// Output.
    Output,
    /// Input or output.
    ///
    /// Represents ports whose direction is not known
    /// at generator elaboration time.
    #[default]
    InOut,
}

/// A signal exposed by a cell.
#[derive(Debug, Clone, Serialize, Deserialize)]
pub struct Port {
    signal: SignalId,
    direction: Direction,
}

=======
>>>>>>> 118b4849
/// Information about a signal in a cell.
#[derive(Debug, Clone, Serialize, Deserialize)]
pub struct SignalInfo {
    /// The name of this signal.
    pub name: ArcStr,

    /// The width of this signal, if this signal is a bus.
    ///
    /// For single-wire signals, this will be [`None`].
    pub width: Option<usize>,

    /// Set to `true` if this signal corresponds to a port.
    port: bool,
}

/// An instance of a child cell placed inside a parent cell.
#[derive(Debug, Clone, Serialize, Deserialize)]
pub struct Instance {
    /// The ID of the child cell.
    cell: CellId,
    /// The name of this instance.
    ///
    /// This is not necessarily the name of the child cell.
    name: ArcStr,

    /// A map mapping port names to connections.
    ///
    /// The ports are the ports of the **child** cell.
    /// The signal identifiers are signals of the **parent** cell.
    connections: HashMap<ArcStr, Concat>,

    /// A map mapping parameter names to expressions indicating their values.
    params: HashMap<ArcStr, Expr>,
}

/// The (possibly blackboxed) contents of a SCIR cell.
pub type CellContents = Opacity<BlackboxContents, CellInner>;

/// The contents of a blackbox cell.
#[derive(Debug, Default, Clone, Serialize, Deserialize)]
pub struct BlackboxContents {
    /// The list of [`BlackboxElement`]s comprising this cell.
    ///
    /// During netlisting, each blackbox element will be
    /// injected into the final netlist.
    /// Netlister implementations should add spaces before each element
    /// in the list, except for the first element.
    pub elems: Vec<BlackboxElement>,
}

/// An element in the contents of a blackbox cell.
#[derive(Debug, Clone, Serialize, Deserialize)]
pub enum BlackboxElement {
    /// A reference to a [`Slice`].
    Slice(Slice),
    /// A raw, opaque [`String`].
    RawString(String),
}

/// A cell.
#[derive(Debug, Clone, Serialize, Deserialize)]
pub struct Cell {
    /// The last signal ID used.
    ///
    /// Initialized to 0 upon cell creation.
    signal_id: u64,
    pub(crate) name: ArcStr,
    pub(crate) ports: Ports,
    pub(crate) signals: HashMap<SignalId, SignalInfo>,
    pub(crate) params: HashMap<ArcStr, Param>,
    pub(crate) contents: CellContents,
}

/// A set of signals exposed by a cell.
#[derive(Default, Debug, Clone, Serialize, Deserialize)]
pub(crate) struct Ports {
    /// Signals exposed by a cell.
    ports: Vec<Port>,
    /// Mapping from a port name to its index in `ports`.
    name_map: HashMap<ArcStr, usize>,
}

/// A signal exposed by a cell.
#[derive(Debug, Clone, Serialize, Deserialize)]
pub struct Port {
    signal: SignalId,
}

/// The inner contents of a non-blackbox cell.
#[derive(Debug, Default, Clone, Serialize, Deserialize)]
pub struct CellInner {
    /// The last instance ID assigned.
    ///
    /// Initialized to 0 upon cell creation.
    instance_id: u64,
    pub(crate) instances: HashMap<InstanceId, Instance>,
    /// The order in which instances are added to this cell.
    pub(crate) order: Vec<InstanceId>,
    pub(crate) primitives: Vec<PrimitiveDevice>,
}

impl Library {
    /// Creates a new, empty library.
    pub fn new(name: impl Into<ArcStr>) -> Self {
        Self {
            cell_id: 0,
            name: name.into(),
            cells: HashMap::new(),
            name_map: HashMap::new(),
            top: None,
            order: Vec::new(),
        }
    }

    /// Adds the given cell to the library.
    ///
    /// Returns the ID of the newly added cell.
    pub fn add_cell(&mut self, cell: Cell) -> CellId {
        let id = self.alloc_id();
        self.name_map.insert(cell.name.clone(), id);
        self.cells.insert(id, cell);
        self.order.push(id);
        id
    }

    #[inline]
    pub(crate) fn alloc_id(&mut self) -> CellId {
        self.cell_id += 1;
        self.curr_id()
    }

    #[inline]
    pub(crate) fn curr_id(&self) -> CellId {
        CellId(self.cell_id)
    }

    /// Adds the given cell to the library with the given cell ID.
    ///
    /// Returns the ID of the newly added cell.
    ///
    /// # Panics
    ///
    /// Panics if the ID is already in use.
    pub(crate) fn add_cell_with_id(&mut self, id: impl Into<CellId>, cell: Cell) {
        let id = id.into();
        assert!(!self.cells.contains_key(&id));
        self.cell_id = std::cmp::max(id.0, self.cell_id);
        self.name_map.insert(cell.name.clone(), id);
        self.cells.insert(id, cell);
        self.order.push(id);
    }

    /// Adds the given cell to the library with the given cell ID,
    /// overwriting an existing cell with the same ID.
    ///
    /// This can lead to unintended effects.
    /// This method is intended for use only by Substrate libraries.
    ///
    /// # Panics
    ///
    /// Panics if the ID is **not** already in use.
    #[doc(hidden)]
    pub fn overwrite_cell_with_id(&mut self, id: impl Into<CellId>, cell: Cell) {
        let id = id.into();
        assert!(self.cells.contains_key(&id));
        self.cell_id = std::cmp::max(id.0, self.cell_id);
        self.name_map.insert(cell.name.clone(), id);
        self.cells.insert(id, cell);
    }

    /// Sets the top cell to the given cell ID.
    ///
    /// If `inline` is set to `true`, the top cell will
    /// be flattened during netlisting.
    pub fn set_top(&mut self, cell: CellId, inline: bool) {
        self.top = Some(Top { cell, inline });
    }

    /// The ID of the top-level cell, if there is one.
    #[inline]
    pub fn top_cell(&self) -> Option<CellId> {
        self.top.map(|t| t.cell)
    }

    /// Whether or not to inline the top-level cell.
    ///
    /// If no top cell has been set, returns `false`.
    #[inline]
    pub fn inline_top(&self) -> bool {
        self.top.map(|t| t.inline).unwrap_or_default()
    }

    /// Returns `true` if the given cell should be emitted inline during netlisting.
    ///
    /// At the moment, the only cell that may be inlined is the top-level cell.
    /// However, this is subject to change.
    pub fn should_inline(&self, cell: CellId) -> bool {
        self.inline_top() && self.top_cell().map(|c| c == cell).unwrap_or_default()
    }

    /// The name of the library.
    #[inline]
    pub fn name(&self) -> &ArcStr {
        &self.name
    }

    /// Gets the cell with the given ID.
    ///
    /// # Panics
    ///
    /// Panics if no cell has the given ID.
    /// For a non-panicking alternative, see [`try_cell`](Library::try_cell).
    pub fn cell(&self, id: CellId) -> &Cell {
        self.cells.get(&id).unwrap()
    }

    /// Gets the cell with the given ID.
    #[inline]
    pub fn try_cell(&self, id: CellId) -> Option<&Cell> {
        self.cells.get(&id)
    }

    /// Gets the cell with the given name.
    ///
    /// # Panics
    ///
    /// Panics if no cell has the given name.
    pub fn cell_named(&self, name: &str) -> &Cell {
        self.cell(*self.name_map.get(name).unwrap())
    }

    /// Gets the cell ID corresponding to the given name.
    ///
    /// # Panics
    ///
    /// Panics if no cell has the given name.
    /// For a non-panicking alternative, see [`try_cell_id_named`](Library::try_cell_id_named).
    pub fn cell_id_named(&self, name: &str) -> CellId {
        match self.name_map.get(name) {
            Some(&cell) => cell,
            None => {
                tracing::error!("no cell named `{}` in SCIR library `{}`", name, self.name);
                panic!("no cell named `{}` in SCIR library `{}`", name, self.name);
            }
        }
    }

    /// Gets the cell ID corresponding to the given name.
    pub fn try_cell_id_named(&self, name: &str) -> Option<CellId> {
        self.name_map.get(name).copied()
    }

    /// Iterates over the `(id, cell)` pairs in this library.
    pub fn cells(&self) -> impl Iterator<Item = (CellId, &Cell)> {
        self.order.iter().map(|&id| (id, self.cell(id)))
    }

    fn convert_instance_path_inner(&self, path: &InstancePath) -> (NamedInstancePath, &Cell) {
        let mut instances = Vec::new();
        let mut cell = self.cell(path.top);
        for instance in &path.instances {
            let inst = cell.instance(*instance);
            instances.push(inst.name().clone());
            cell = self.cell(inst.cell());
        }
        (NamedInstancePath(instances), cell)
    }

    /// Converts a [`SignalPath`] to a [`NamedSignalPath`].
    pub fn convert_signal_path(&self, path: &SignalPath) -> NamedSignalPath {
        let (instances, cell) = self.convert_instance_path_inner(&path.path);
        NamedSignalPath {
            signal: cell.signal(path.signal).name.clone(),
            index: path.index,
            instances,
        }
    }

    /// Converts an [`InstancePath`] to a [`NamedInstancePath`].
    pub fn convert_instance_path(&self, path: &InstancePath) -> NamedInstancePath {
        self.convert_instance_path_inner(path).0
    }

    /// Returns a simplified path to the provided node, bubbling up through IOs.
    ///
    /// # Panics
    ///
    /// Panics if the provided path does not exist.
    pub fn simplify_path(&self, mut path: SignalPath) -> SignalPath {
        if path.path.instances.is_empty() {
            return path;
        }

        let mut cells = Vec::with_capacity(path.path.instances.len());
        let mut cell = self.cell(path.path.top);

        for inst in path.path.instances.iter() {
            let inst = &cell.contents().as_ref().unwrap_clear().instances[inst];
            cells.push(inst.cell);
            cell = self.cell(inst.cell);
        }

        assert_eq!(cells.len(), path.path.instances.len());

        for i in (0..cells.len()).rev() {
            let cell = self.cell(cells[i]);
            let info = cell.signal(path.signal);
            if !info.port {
                path.path.instances.truncate(i + 1);
                return path;
            } else {
                let parent = if i == 0 {
                    self.cell(path.path.top)
                } else {
                    self.cell(cells[i - 1])
                };
                let inst =
                    &parent.contents().as_ref().unwrap_clear().instances[&path.path.instances[i]];
                let idx = if let Some(idx) = path.index { idx } else { 0 };
                let slice = inst.connection(info.name.as_ref()).index(idx);
                path.signal = slice.signal();
                path.index = slice.range().map(|range| range.start);
            }
        }

        path.path.instances = Vec::new();
        path
    }
}

impl Cell {
    /// Creates a new whitebox cell with the given name.
    pub fn new_whitebox(name: impl Into<ArcStr>) -> Self {
        Self {
            signal_id: 0,
            name: name.into(),
            ports: Ports::new(),
            signals: HashMap::new(),
            params: HashMap::new(),
            contents: CellContents::Clear(Default::default()),
        }
    }

    /// Creates a new blackbox cell with the given name and contents.
    ///
    /// This does not automatically expose ports.
    /// See [`Cell::expose_port`] for more information on exposing ports.
    pub fn new_blackbox(name: impl Into<ArcStr>) -> Self {
        Self {
            signal_id: 0,
            name: name.into(),
            ports: Ports::new(),
            signals: HashMap::new(),
            params: HashMap::new(),
            contents: CellContents::Opaque(Default::default()),
        }
    }

    /// Creates a new 1-bit signal in this cell.
    pub fn add_node(&mut self, name: impl Into<ArcStr>) -> Slice {
        self.signal_id += 1;
        let id = SignalId(self.signal_id);
        self.signals.insert(
            id,
            SignalInfo {
                port: false,
                name: name.into(),
                width: None,
            },
        );
        Slice::new(id, None)
    }

    /// Creates a new 1-dimensional bus in this cell.
    pub fn add_bus(&mut self, name: impl Into<ArcStr>, width: usize) -> Slice {
        assert!(width > 0);
        self.signal_id += 1;
        let id = SignalId(self.signal_id);
        self.signals.insert(
            id,
            SignalInfo {
                port: false,
                name: name.into(),
                width: Some(width),
            },
        );
        Slice::new(id, Some(SliceRange::with_width(width)))
    }

    /// Exposes the given signal as a port.
    ///
    /// If the signal is a bus, the entire bus is exposed.
    /// It is not possible to expose only a portion of a bus.
    /// Create two separate buses instead.
    ///
    /// # Panics
    ///
    /// Panics if the provided signal does not exist.
    pub fn expose_port(&mut self, signal: impl Into<SignalId>, direction: Direction) {
        let signal = signal.into();
<<<<<<< HEAD
        self.signals.get_mut(&signal).unwrap().port = true;
        self.ports.push(Port { signal, direction });
=======
        let info = self.signals.get_mut(&signal).unwrap();
        info.port = true;
        self.ports.push(info.name.clone(), signal);
>>>>>>> 118b4849
    }

    /// Returns a reference to the contents of this cell.
    #[inline]
    pub fn contents(&self) -> &CellContents {
        &self.contents
    }

    /// Returns a mutable reference to the contents of this cell.
    #[inline]
    pub fn contents_mut(&mut self) -> &mut CellContents {
        &mut self.contents
    }

    /// Add the given parameter to the cell.
    #[inline]
    pub fn add_param(&mut self, name: impl Into<ArcStr>, param: Param) {
        self.params.insert(name.into(), param);
    }

    /// The name of the cell.
    #[inline]
    pub fn name(&self) -> &ArcStr {
        &self.name
    }

    /// Iterate over the ports of this cell.
    #[inline]
    pub fn ports(&self) -> impl Iterator<Item = &Port> {
        self.ports.iter()
    }

    /// Get a port of this cell by name.
    #[inline]
    pub fn port(&self, name: &str) -> &Port {
        self.ports.get_named(name)
    }

    /// Iterate over the signals of this cell.
    #[inline]
    pub fn signals(&self) -> impl Iterator<Item = (SignalId, &SignalInfo)> {
        self.signals.iter().map(|x| (*x.0, x.1))
    }

    /// Get the signal associated with the given ID.
    ///
    /// # Panics
    ///
    /// Panics if no signal with the given ID exists.
    #[inline]
    pub fn signal(&self, id: SignalId) -> &SignalInfo {
        self.signals.get(&id).unwrap()
    }

    /// Get the instance associated with the given ID.
    ///
    /// # Panics
    ///
    /// Panics if no instance with the given ID exists (including if the cell is a blackbox).
    #[inline]
    pub fn instance(&self, id: InstanceId) -> &Instance {
        self.contents()
            .as_ref()
            .unwrap_clear()
            .instances
            .get(&id)
            .unwrap()
    }

    /// Sets the contents of the cell.
    #[inline]
    pub fn set_contents(&mut self, contents: CellContents) {
        self.contents = contents;
    }

    /// Add the given instance to the cell.
    ///
    /// # Panics
    ///
    /// Panics if this cell is a blackbox.
    #[inline]
    pub fn add_instance(&mut self, instance: Instance) -> InstanceId {
        self.contents.as_mut().unwrap_clear().add_instance(instance)
    }

    /// Add the given [`PrimitiveDevice`] to the cell.
    ///
    /// # Panics
    ///
    /// Panics if this cell is a blackbox.
    #[inline]
    pub fn add_primitive(&mut self, device: PrimitiveDevice) {
        self.contents
            .as_mut()
            .unwrap_clear()
            .primitives
            .push(device);
    }

    /// Add the given [`BlackboxElement`] to the cell.
    ///
    /// # Panics
    ///
    /// Panics if this cell is **not** blackbox.
    #[inline]
    pub fn add_blackbox_elem(&mut self, elem: impl Into<BlackboxElement>) {
        self.contents
            .as_mut()
            .unwrap_opaque()
            .elems
            .push(elem.into());
    }
}

impl Instance {
    /// Create an instance of the given cell with the given name.
    pub fn new(name: impl Into<ArcStr>, cell: CellId) -> Self {
        Self {
            cell,
            name: name.into(),
            connections: HashMap::new(),
            params: HashMap::new(),
        }
    }

    /// Connect the given port of the child cell to the given node in the parent cell.
    #[inline]
    pub fn connect(&mut self, name: impl Into<ArcStr>, conn: impl Into<Concat>) {
        self.connections.insert(name.into(), conn.into());
    }

    /// Set the value of the given parameter.
    #[inline]
    pub fn set_param(&mut self, param: impl Into<ArcStr>, value: Expr) {
        self.params.insert(param.into(), value);
    }

    /// The ID of the child cell.
    ///
    /// This instance represents an instantiation of the child cell in a parent cell.
    #[inline]
    pub fn cell(&self) -> CellId {
        self.cell
    }

    /// The name of this instance.
    ///
    /// This is not necessarily the name of the child cell.
    #[inline]
    pub fn name(&self) -> &ArcStr {
        &self.name
    }

    /// Iterate over the connections of this instance.
    #[inline]
    pub fn connections(&self) -> impl Iterator<Item = (&ArcStr, &Concat)> {
        self.connections.iter()
    }

    /// The connection to the given port.
    ///
    /// # Panics
    ///
    /// Panics if there is no connection for the given port.
    #[inline]
    pub fn connection<'a>(&'a self, port: &str) -> &'a Concat {
        &self.connections[port]
    }
}

impl Ports {
    pub(crate) fn new() -> Self {
        Self::default()
    }
    /// Pushes a port to the set of ports.
    pub(crate) fn push(&mut self, name: impl Into<ArcStr>, signal: SignalId) {
        self.ports.push(Port { signal });
        self.name_map.insert(name.into(), self.ports.len() - 1);
    }

    pub(crate) fn get_named(&self, name: &str) -> &Port {
        let idx = self.name_map.get(name).unwrap();
        &self.ports[*idx]
    }

    pub(crate) fn iter(&self) -> impl Iterator<Item = &Port> {
        self.ports.iter()
    }

    pub(crate) fn len(&self) -> usize {
        self.ports.len()
    }
}

impl Port {
    /// The ID of the signal this port exposes.
    #[inline]
    pub fn signal(&self) -> SignalId {
        self.signal
    }
}

impl From<Decimal> for Expr {
    fn from(value: Decimal) -> Self {
        Self::NumericLiteral(value)
    }
}

impl From<ArcStr> for Expr {
    fn from(value: ArcStr) -> Self {
        Self::StringLiteral(value)
    }
}

impl From<bool> for Expr {
    fn from(value: bool) -> Self {
        Self::BoolLiteral(value)
    }
}

impl CellInner {
    /// Returns a new, empty inner cell.
    #[inline]
    pub fn new() -> Self {
        Default::default()
    }

    /// Add the given instance to the cell.
    #[inline]
    pub fn add_instance(&mut self, instance: Instance) -> InstanceId {
        self.instance_id += 1;
        let id = InstanceId(self.instance_id);
        self.instances.insert(id, instance);
        self.order.push(id);
        id
    }

    /// Add the given [`PrimitiveDevice`] to the cell.
    #[inline]
    pub fn add_primitive(&mut self, device: PrimitiveDevice) {
        self.primitives.push(device);
    }

    /// Iterate over the primitive devices of this cell.
    #[inline]
    pub fn primitives(&self) -> impl Iterator<Item = &PrimitiveDevice> {
        self.primitives.iter()
    }

    /// Iterate over the instances of this cell.
    #[inline]
    pub fn instances(&self) -> impl Iterator<Item = (InstanceId, &Instance)> {
        self.order.iter().map(|x| (*x, &self.instances[x]))
    }

    /// Iterate over mutable references to the instances of this cell.
    #[inline]
    pub fn instances_mut(&mut self) -> impl Iterator<Item = (InstanceId, &mut Instance)> {
        self.instances.iter_mut().map(|x| (*x.0, x.1))
    }
}

impl FromIterator<BlackboxElement> for BlackboxContents {
    fn from_iter<T: IntoIterator<Item = BlackboxElement>>(iter: T) -> Self {
        Self {
            elems: iter.into_iter().collect(),
        }
    }
}

impl From<String> for BlackboxElement {
    #[inline]
    fn from(value: String) -> Self {
        Self::RawString(value)
    }
}

impl From<&str> for BlackboxElement {
    #[inline]
    fn from(value: &str) -> Self {
        Self::RawString(value.to_string())
    }
}

impl From<Slice> for BlackboxElement {
    #[inline]
    fn from(value: Slice) -> Self {
        Self::Slice(value)
    }
}

impl From<String> for BlackboxContents {
    fn from(value: String) -> Self {
        Self {
            elems: vec![BlackboxElement::RawString(value)],
        }
    }
}<|MERGE_RESOLUTION|>--- conflicted
+++ resolved
@@ -384,7 +384,6 @@
     order: Vec<CellId>,
 }
 
-<<<<<<< HEAD
 /// Port directions.
 #[derive(Debug, Copy, Clone, Eq, PartialEq, Ord, PartialOrd, Default, Serialize, Deserialize)]
 pub enum Direction {
@@ -400,6 +399,29 @@
     InOut,
 }
 
+impl Direction {
+    /// Returns the flipped direction.
+    ///
+    /// [`Direction::InOut`] is unchanged by flipping.
+    ///
+    /// # Examples
+    ///
+    /// ```
+    /// use scir::Direction;
+    /// assert_eq!(Direction::Input.flip(), Direction::Output);
+    /// assert_eq!(Direction::Output.flip(), Direction::Input);
+    /// assert_eq!(Direction::InOut.flip(), Direction::InOut);
+    /// ```
+    #[inline]
+    pub fn flip(&self) -> Self {
+        match *self {
+            Self::Input => Self::Output,
+            Self::Output => Self::Input,
+            Self::InOut => Self::InOut,
+        }
+    }
+}
+
 /// A signal exposed by a cell.
 #[derive(Debug, Clone, Serialize, Deserialize)]
 pub struct Port {
@@ -407,8 +429,6 @@
     direction: Direction,
 }
 
-=======
->>>>>>> 118b4849
 /// Information about a signal in a cell.
 #[derive(Debug, Clone, Serialize, Deserialize)]
 pub struct SignalInfo {
@@ -489,12 +509,6 @@
     ports: Vec<Port>,
     /// Mapping from a port name to its index in `ports`.
     name_map: HashMap<ArcStr, usize>,
-}
-
-/// A signal exposed by a cell.
-#[derive(Debug, Clone, Serialize, Deserialize)]
-pub struct Port {
-    signal: SignalId,
 }
 
 /// The inner contents of a non-blackbox cell.
@@ -809,14 +823,9 @@
     /// Panics if the provided signal does not exist.
     pub fn expose_port(&mut self, signal: impl Into<SignalId>, direction: Direction) {
         let signal = signal.into();
-<<<<<<< HEAD
-        self.signals.get_mut(&signal).unwrap().port = true;
-        self.ports.push(Port { signal, direction });
-=======
         let info = self.signals.get_mut(&signal).unwrap();
         info.port = true;
-        self.ports.push(info.name.clone(), signal);
->>>>>>> 118b4849
+        self.ports.push(info.name.clone(), signal, direction);
     }
 
     /// Returns a reference to the contents of this cell.
@@ -992,8 +1001,8 @@
         Self::default()
     }
     /// Pushes a port to the set of ports.
-    pub(crate) fn push(&mut self, name: impl Into<ArcStr>, signal: SignalId) {
-        self.ports.push(Port { signal });
+    pub(crate) fn push(&mut self, name: impl Into<ArcStr>, signal: SignalId, direction: Direction) {
+        self.ports.push(Port { signal, direction });
         self.name_map.insert(name.into(), self.ports.len() - 1);
     }
 
