//! Traits and definitions associated with schemas, or data formats
//! used for storing SCIR libraries.

use crate::Instance;
use arcstr::ArcStr;
use serde::{Deserialize, Serialize};
use std::convert::Infallible;

/// A data format for storing SCIR libraries.
// TODO: Add method of validating primitive instances.
pub trait Schema {
    /// A primitive used for storing arbitrary data that is opaque to SCIR.
    type Primitive: Primitive + Sized;
}

/// A primitive of a SCIR schema.
pub trait Primitive {}

impl<T> Primitive for T {}

/// A schema that can be converted from another schema.
pub trait FromSchema<S: Schema + ?Sized>: Schema {
    /// The conversion error type.
    type Error;

    /// Converts a primitive of the other schema to a primitive of this schema.
    fn convert_primitive(
        primitive: <S as Schema>::Primitive,
    ) -> Result<<Self as Schema>::Primitive, Self::Error>;

    /// Converts an instance from the other schema to a new instance
    /// based on its associated primitive.
    fn convert_instance(
        instance: &mut Instance,
        primitive: &<S as Schema>::Primitive,
    ) -> Result<(), Self::Error>;
}

<<<<<<< HEAD
impl<S: Schema> FromSchema<S> for S {
    type Error = Infallible;
=======
impl<S: Schema + ?Sized> FromSchema<S> for S {
    type Error = ();
>>>>>>> 2f9fabf3

    fn convert_primitive(
        primitive: <S as Schema>::Primitive,
    ) -> Result<<Self as Schema>::Primitive, Self::Error> {
        Ok(primitive)
    }

    fn convert_instance(
        _instance: &mut Instance,
        _primitive: &<S as Schema>::Primitive,
    ) -> Result<(), Self::Error> {
        Ok(())
    }
}

/// A schema with no primitives.
pub struct NoSchema;

/// An error converting to/from [`NoSchema`].
#[derive(
    Copy, Clone, Eq, PartialEq, Debug, Default, Hash, Serialize, Deserialize, thiserror::Error,
)]
#[error("attempted to convert a library containing primitives to/from `NoSchema`")]
pub struct NoSchemaError;

/// The primitive type of the [`NoSchema`] schema.
///
/// Cannot be instantiated as [`NoSchema`] cannot have
/// primitives.
#[derive(Clone, Serialize, Deserialize)]
pub struct NoPrimitive(());

impl Schema for NoSchema {
    type Primitive = NoPrimitive;
}

/// A schema with arbitrary string primitives.
pub struct StringSchema;

impl Schema for StringSchema {
    type Primitive = ArcStr;
}

impl FromSchema<NoSchema> for StringSchema {
    type Error = NoSchemaError;

    fn convert_primitive(
        _primitive: <NoSchema as Schema>::Primitive,
    ) -> Result<<Self as Schema>::Primitive, Self::Error> {
        Err(NoSchemaError)
    }
    fn convert_instance(
        _instance: &mut Instance,
        _primitive: &<NoSchema as Schema>::Primitive,
    ) -> Result<(), Self::Error> {
        Err(NoSchemaError)
    }
}<|MERGE_RESOLUTION|>--- conflicted
+++ resolved
@@ -1,10 +1,10 @@
 //! Traits and definitions associated with schemas, or data formats
 //! used for storing SCIR libraries.
 
+use std::convert::Infallible;
 use crate::Instance;
 use arcstr::ArcStr;
 use serde::{Deserialize, Serialize};
-use std::convert::Infallible;
 
 /// A data format for storing SCIR libraries.
 // TODO: Add method of validating primitive instances.
@@ -36,13 +36,8 @@
     ) -> Result<(), Self::Error>;
 }
 
-<<<<<<< HEAD
-impl<S: Schema> FromSchema<S> for S {
-    type Error = Infallible;
-=======
 impl<S: Schema + ?Sized> FromSchema<S> for S {
-    type Error = ();
->>>>>>> 2f9fabf3
+    type Error = Infallible
 
     fn convert_primitive(
         primitive: <S as Schema>::Primitive,
