[package]
name = "scir"
version = "0.5.0"
edition = "2021"

[dependencies]
arcstr = { version = "1", features = ["serde"] }
<<<<<<< HEAD
rust_decimal = "1.32"
rust_decimal_macros = "1.31"
=======
rust_decimal = "1.31"
rust_decimal_macros = "1.32"
>>>>>>> 5474cc87
tracing = "0.1"
serde = "1"
indexmap = { version = "2", features = ["serde"] }

diagnostics = { version = "0.3.0", path = "../diagnostics", registry = "substrate" }
uniquify = { version = "0.2.0", path = "../uniquify", registry = "substrate" }
enumify = { version = "0.0.0", path = "../enumify", registry = "substrate" }

[dev-dependencies]
tracing-subscriber = { version = "0.3", features = ["env-filter", "fmt"] }
test-log = { version = "0.2", default-features = false, features = ["trace"] }<|MERGE_RESOLUTION|>--- conflicted
+++ resolved
@@ -5,13 +5,8 @@
 
 [dependencies]
 arcstr = { version = "1", features = ["serde"] }
-<<<<<<< HEAD
 rust_decimal = "1.32"
-rust_decimal_macros = "1.31"
-=======
-rust_decimal = "1.31"
 rust_decimal_macros = "1.32"
->>>>>>> 5474cc87
 tracing = "0.1"
 serde = "1"
 indexmap = { version = "2", features = ["serde"] }
