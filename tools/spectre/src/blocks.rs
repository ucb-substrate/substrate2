--- conflicted
+++ resolved
@@ -54,6 +54,7 @@
 
 impl Block for Vsource {
     type Io = TwoTerminalIo;
+    const FLATTEN: bool = true;
 
     fn id() -> arcstr::ArcStr {
         arcstr::literal!("vsource")
@@ -110,14 +111,7 @@
         cell.add_primitive(PrimitiveDevice::from_params(
             PrimitiveDeviceKind::RawInstance {
                 cell: arcstr::literal!("vsource"),
-<<<<<<< HEAD
-                ports: vec![
-                    PrimitiveNode::new("p", *io.p),
-                    PrimitiveNode::new("n", *io.n),
-                ],
-=======
-                ports: vec![io.p, io.n],
->>>>>>> e1e367a2
+                ports: vec![PrimitiveNode::new("p", io.p), PrimitiveNode::new("n", io.n)],
             },
             params,
         ));
@@ -131,6 +125,7 @@
 
 impl Block for Iprobe {
     type Io = TwoTerminalIo;
+    const FLATTEN: bool = true;
 
     fn id() -> arcstr::ArcStr {
         arcstr::literal!("iprobe")
@@ -157,14 +152,17 @@
     ) -> substrate::error::Result<Self::Data> {
         cell.add_primitive(PrimitiveDevice::new(PrimitiveDeviceKind::RawInstance {
             cell: arcstr::literal!("iprobe"),
-<<<<<<< HEAD
             ports: vec![
-                PrimitiveNode::new("in", *io.p),
-                PrimitiveNode::new("out", *io.n),
+                PrimitiveNode::new("in", io.p),
+                PrimitiveNode::new("out", io.n),
             ],
-=======
-            ports: vec![io.p, io.n],
->>>>>>> e1e367a2
+        }));
+        cell.add_primitive(PrimitiveDevice::new(PrimitiveDeviceKind::RawInstance {
+            cell: arcstr::literal!("iprobe"),
+            ports: vec![
+                PrimitiveNode::new("in", io.p),
+                PrimitiveNode::new("out", io.n),
+            ],
         }));
         Ok(())
     }
