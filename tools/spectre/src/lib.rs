//! Spectre plugin for Substrate.
#![warn(missing_docs)]

use std::collections::HashMap;
use std::io::{BufWriter, Write};
use std::os::unix::prelude::PermissionsExt;
use std::sync::Arc;

use arcstr::ArcStr;
use error::*;
use netlist::Netlister;
use psfparser::binary::ast::Trace;
use rust_decimal::Decimal;
use serde::{Deserialize, Serialize};
<<<<<<< HEAD
use substrate_api::io::{NestedNode, NodePath};
use substrate_api::schematic::conv::ScirLibConversion;
use substrate_api::simulation::data::HasNodeData;
use substrate_api::simulation::{Analysis, SimulationContext, Simulator, Supports};
=======
use substrate::simulation::{Analysis, SimulationConfig, Simulator, Supports};
>>>>>>> 771c823f
use templates::{write_run_script, RunScriptContext};

pub mod blocks;
pub mod error;
pub mod netlist;
pub(crate) mod templates;

/// A transient analysis.
#[derive(Clone, Default, Debug, Eq, PartialEq, Serialize, Deserialize)]
pub struct Tran {
    /// Stop time (sec).
    pub stop: Decimal,
    /// Start time (sec).
    ///
    /// Defaults to 0.
    pub start: Option<Decimal>,
}

/// The result of a transient analysis.
<<<<<<< HEAD
#[derive(Clone, Default, Debug)]
=======
#[derive(Debug, Clone, Serialize, Deserialize)]
>>>>>>> 771c823f
pub struct TranOutput {
    conv: Arc<ScirLibConversion>,
    /// A map from signal name to values.
    pub values: HashMap<String, Vec<f64>>,
}

impl HasNodeData<str, Vec<f64>> for TranOutput {
    fn get_data(&self, k: &str) -> Option<&Vec<f64>> {
        self.values.get(k)
    }
}

impl HasNodeData<scir::NodePath, Vec<f64>> for TranOutput {
    fn get_data(&self, k: &scir::NodePath) -> Option<&Vec<f64>> {
        self.get_data(&*node_path(k))
    }
}

impl HasNodeData<NodePath, Vec<f64>> for TranOutput {
    fn get_data(&self, k: &NodePath) -> Option<&Vec<f64>> {
        self.get_data(&self.conv.convert_path(k)?)
    }
}

impl HasNodeData<NestedNode, Vec<f64>> for TranOutput {
    fn get_data(&self, k: &NestedNode) -> Option<&Vec<f64>> {
        self.get_data(&self.conv.convert_path(&k.path())?)
    }
}

impl Analysis for Tran {
    type Output = TranOutput;
}

/// Inputs directly supported by Spectre.
#[derive(Debug, Clone, Serialize, Deserialize)]
pub enum Input {
    /// Transient simulation input.
    Tran(Tran),
}

/// Outputs directly produced by Spectre.
#[derive(Debug, Clone, Serialize, Deserialize)]
pub enum Output {
    /// Transient simulation output.
    Tran(TranOutput),
}

impl From<Tran> for Input {
    fn from(value: Tran) -> Self {
        Self::Tran(value)
    }
}

impl From<TranOutput> for Output {
    fn from(value: TranOutput) -> Self {
        Self::Tran(value)
    }
}

impl TryFrom<Output> for TranOutput {
    type Error = Error;
    fn try_from(value: Output) -> Result<Self> {
        match value {
            Output::Tran(t) => Ok(t),
        }
    }
}

impl Supports<Tran> for Spectre {
    fn into_input(a: Tran, inputs: &mut Vec<Self::Input>) {
        inputs.push(a.into());
    }
    fn from_output(outputs: &mut impl Iterator<Item = Self::Output>) -> <Tran as Analysis>::Output {
        let item = outputs.next().unwrap();
        item.try_into().unwrap()
    }
}

/// Spectre simulator global configuration.
#[derive(Debug, Clone, Default)]
pub struct Spectre {}

/// Spectre per-simulation options.
///
/// A single simulation contains zero or more analyses.
pub struct Opts {}

impl Spectre {
    fn simulate(
        &self,
        ctx: &SimulationContext,
        _options: Opts,
        input: Vec<Input>,
    ) -> Result<Vec<Output>> {
        std::fs::create_dir_all(&ctx.work_dir)?;
        let netlist = ctx.work_dir.join("netlist.scs");
        let f = std::fs::File::create(&netlist)?;
        let mut w = BufWriter::new(f);
        let netlister = Netlister::new(&ctx.lib, &mut w);
        netlister.export()?;

        for (i, an) in input.iter().enumerate() {
            write!(w, "analysis{i} ")?;
            an.netlist(&mut w)?;
            writeln!(w)?;
        }

        w.flush()?;
        drop(w);

        let output_dir = ctx.work_dir.join("psf/");
        let log = ctx.work_dir.join("spectre.log");
        let run_script = ctx.work_dir.join("simulate.sh");
        write_run_script(
            RunScriptContext {
                netlist: &netlist,
                raw_output_dir: &output_dir,
                log_path: &log,
                bashrc: None,
                format: "psfbin",
                flags: "",
            },
            &run_script,
        )?;

        let mut perms = std::fs::metadata(&run_script)?.permissions();
        perms.set_mode(0o744);
        std::fs::set_permissions(&run_script, perms)?;

        let status = std::process::Command::new("/bin/bash")
            .arg(&run_script)
            .current_dir(&ctx.work_dir)
            .status()?;

        if !status.success() {
            return Err(Error::SpectreError);
        }

        let mut outputs = Vec::with_capacity(input.len());
        for (i, an) in input.iter().enumerate() {
            match an {
                Input::Tran(_) => {
                    let file = output_dir.join(format!("analysis{i}.tran.tran"));
                    let file = std::fs::read(file)?;
                    let ast = psfparser::binary::parse(&file).map_err(|e| {
                        tracing::error!("error parsing PSF file: {}", e);
                        Error::PsfParse
                    })?;
                    let mut tid_map = HashMap::new();
                    let mut values = HashMap::new();
                    for sweep in ast.sweeps.iter() {
                        tid_map.insert(sweep.id, sweep.name);
                    }
                    for trace in ast.traces.iter() {
                        match trace {
                            Trace::Group(g) => {
                                for s in g.signals.iter() {
                                    tid_map.insert(s.id, s.name);
                                }
                            }
                            Trace::Signal(s) => {
                                tid_map.insert(s.id, s.name);
                            }
                        }
                    }
                    for (id, value) in ast.values.values.into_iter() {
                        let name = tid_map[&id].to_string();
                        let value = value.unwrap_real();
                        values.insert(name, value);
                    }
                    outputs.push(
                        TranOutput {
                            conv: ctx.conv.clone(),
                            values,
                        }
                        .into(),
                    );
                }
            }
        }

        Ok(outputs)
    }
}

impl Simulator for Spectre {
    type Input = Input;
    type Output = Output;
    type Options = Opts;
    type Error = Error;

    fn simulate_inputs(
        &self,
<<<<<<< HEAD
        config: &substrate_api::simulation::SimulationContext,
=======
        config: &substrate::simulation::SimulationConfig,
>>>>>>> 771c823f
        options: Self::Options,
        input: Vec<Self::Input>,
    ) -> Result<Vec<Self::Output>> {
        self.simulate(config, options, input)
    }
}

pub(crate) fn node_path(path: &scir::NodePath) -> String {
    let mut str_path = String::new();
    for instance in &path.instances {
        str_path.push_str(instance);
        str_path.push('.');
    }
    str_path.push_str(&path.signal);
    if let Some(index) = path.index {
        str_path.push_str(&format!("[{}]", index));
    }
    str_path
}

impl Input {
    fn netlist<W: Write>(&self, out: &mut W) -> Result<()> {
        match self {
            Self::Tran(t) => t.netlist(out),
        }
    }
}

impl Tran {
    fn netlist<W: Write>(&self, out: &mut W) -> Result<()> {
        write!(out, "tran stop={}", self.stop)?;
        if let Some(ref start) = self.start {
            write!(out, "start={}", start)?;
        }
        Ok(())
    }
}<|MERGE_RESOLUTION|>--- conflicted
+++ resolved
@@ -12,14 +12,10 @@
 use psfparser::binary::ast::Trace;
 use rust_decimal::Decimal;
 use serde::{Deserialize, Serialize};
-<<<<<<< HEAD
-use substrate_api::io::{NestedNode, NodePath};
-use substrate_api::schematic::conv::ScirLibConversion;
-use substrate_api::simulation::data::HasNodeData;
-use substrate_api::simulation::{Analysis, SimulationContext, Simulator, Supports};
-=======
-use substrate::simulation::{Analysis, SimulationConfig, Simulator, Supports};
->>>>>>> 771c823f
+use substrate::io::{NestedNode, NodePath};
+use substrate::schematic::conv::ScirLibConversion;
+use substrate::simulation::data::HasNodeData;
+use substrate::simulation::{Analysis, SimulationContext, Simulator, Supports};
 use templates::{write_run_script, RunScriptContext};
 
 pub mod blocks;
@@ -39,11 +35,7 @@
 }
 
 /// The result of a transient analysis.
-<<<<<<< HEAD
-#[derive(Clone, Default, Debug)]
-=======
-#[derive(Debug, Clone, Serialize, Deserialize)]
->>>>>>> 771c823f
+#[derive(Debug, Clone)]
 pub struct TranOutput {
     conv: Arc<ScirLibConversion>,
     /// A map from signal name to values.
@@ -86,7 +78,7 @@
 }
 
 /// Outputs directly produced by Spectre.
-#[derive(Debug, Clone, Serialize, Deserialize)]
+#[derive(Debug, Clone)]
 pub enum Output {
     /// Transient simulation output.
     Tran(TranOutput),
@@ -238,11 +230,7 @@
 
     fn simulate_inputs(
         &self,
-<<<<<<< HEAD
-        config: &substrate_api::simulation::SimulationContext,
-=======
-        config: &substrate::simulation::SimulationConfig,
->>>>>>> 771c823f
+        config: &substrate::simulation::SimulationContext,
         options: Self::Options,
         input: Vec<Self::Input>,
     ) -> Result<Vec<Self::Output>> {
