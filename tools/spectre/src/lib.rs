--- conflicted
+++ resolved
@@ -4,11 +4,8 @@
 use std::collections::{HashMap, HashSet};
 use std::io::{BufWriter, Write};
 use std::os::unix::prelude::PermissionsExt;
-<<<<<<< HEAD
 use std::path::PathBuf;
-=======
 use std::sync::Arc;
->>>>>>> 1d33dd06
 
 use error::*;
 use netlist::Netlister;
@@ -140,13 +137,8 @@
 impl Spectre {
     fn simulate(
         &self,
-<<<<<<< HEAD
-        config: &SimulationConfig,
+        ctx: &SimulationContext,
         _options: Options,
-=======
-        ctx: &SimulationContext,
-        _options: Opts,
->>>>>>> 1d33dd06
         input: Vec<Input>,
     ) -> Result<Vec<Output>> {
         std::fs::create_dir_all(&ctx.work_dir)?;
