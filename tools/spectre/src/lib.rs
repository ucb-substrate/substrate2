--- conflicted
+++ resolved
@@ -95,13 +95,8 @@
 /// A single simulation contains zero or more analyses.
 #[derive(Debug, Clone, Default)]
 pub struct Options {
-<<<<<<< HEAD
-    includes: HashSet<Include>,
-    saves: HashMap<SaveStmt, u64>,
-=======
     includes: IndexSet<Include>,
-    saves: IndexMap<netlist::Save, u64>,
->>>>>>> f4ce572d
+    saves: IndexMap<SaveStmt, u64>,
     next_save_key: u64,
 }
 
