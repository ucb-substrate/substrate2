//! Spectre plugin for Substrate.
#![warn(missing_docs)]

use std::collections::HashMap;
use std::fmt::Display;
use std::io::Write;
#[cfg(any(unix, target_os = "redox"))]
use std::os::unix::prelude::PermissionsExt;
use std::path::PathBuf;
use std::sync::Arc;

use crate::tran::{Tran, TranCurrentKey, TranOutput, TranVoltageKey};
use arcstr::ArcStr;
use cache::error::TryInnerError;
use cache::CacheableWithState;
use error::*;
use indexmap::{IndexMap, IndexSet};
use netlist::Netlister;
use psfparser::binary::ast::Trace;
use rust_decimal::Decimal;
use scir::netlist::{Include, NetlistLibConversion};
use scir::Library;
use serde::{Deserialize, Serialize};
use substrate::execute::Executor;
use substrate::io::{NestedNode, NodePath};
use substrate::simulation::{SetInitialCondition, SimulationContext, Simulator};
use substrate::type_dispatch::impl_dispatch;
use templates::{write_run_script, RunScriptContext};

pub mod blocks;
pub mod error;
pub mod netlist;
pub(crate) mod templates;
pub mod tran;

/// Spectre error presets.
#[derive(
    Copy, Clone, Debug, Default, Eq, PartialEq, Hash, Ord, PartialOrd, Serialize, Deserialize,
)]
pub enum ErrPreset {
    /// Liberal.
    Liberal,
    /// Moderate.
    #[default]
    Moderate,
    /// Conservative.
    Conservative,
}

impl Display for ErrPreset {
    fn fmt(&self, f: &mut std::fmt::Formatter<'_>) -> std::fmt::Result {
        match *self {
            Self::Liberal => write!(f, "liberal"),
            Self::Moderate => write!(f, "moderate"),
            Self::Conservative => write!(f, "conservative"),
        }
    }
}

/// Contents of a Spectre save statement.
#[derive(Debug, Clone, Eq, PartialEq, Hash, Ord, PartialOrd)]
pub enum SaveStmt {
    /// A raw string to follow "save".
    Raw(ArcStr),
    /// A SCIR signal path representing a node whose voltage should be saved.
    ScirVoltage(scir::SignalPath),
    /// A SCIR signal path representing a terminal whose current should be saved.
    ScirCurrent(scir::SignalPath),
}

impl<T: Into<ArcStr>> From<T> for SaveStmt {
    fn from(value: T) -> Self {
        Self::Raw(value.into())
    }
}

impl SaveStmt {
    /// Creates a new [`SaveStmt`].
    pub fn new(path: impl Into<ArcStr>) -> Self {
        Self::from(path)
    }

    pub(crate) fn to_string(&self, lib: &Library, conv: &NetlistLibConversion) -> ArcStr {
        match self {
            SaveStmt::Raw(raw) => raw.clone(),
            SaveStmt::ScirCurrent(scir) => ArcStr::from(node_current_path(lib, conv, scir)),
            SaveStmt::ScirVoltage(scir) => ArcStr::from(node_voltage_path(lib, conv, scir)),
        }
    }
}

/// Spectre simulator global configuration.
#[derive(Debug, Clone, Default)]
pub struct Spectre {}

/// Spectre per-simulation options.
///
/// A single simulation contains zero or more analyses.
#[derive(Debug, Clone, Default)]
pub struct Options {
    includes: IndexSet<Include>,
<<<<<<< HEAD
    saves: IndexMap<netlist::SimSignal, u64>,
    ics: IndexMap<netlist::SimSignal, Decimal>,
=======
    saves: IndexMap<SaveStmt, u64>,
>>>>>>> 02053006
    next_save_key: u64,
}

impl Options {
    /// Include the given file.
    pub fn include(&mut self, path: impl Into<PathBuf>) {
        self.includes.insert(Include::new(path));
    }
    /// Include the given section of a file.
    pub fn include_section(&mut self, path: impl Into<PathBuf>, section: impl Into<ArcStr>) {
        self.includes.insert(Include::new(path).section(section));
    }

<<<<<<< HEAD
    fn save_inner(&mut self, save: impl Into<netlist::SimSignal>) -> u64 {
=======
    fn save_inner(&mut self, save: impl Into<SaveStmt>) -> u64 {
>>>>>>> 02053006
        let save = save.into();

        if let Some(key) = self.saves.get(&save) {
            *key
        } else {
            let save_key = self.next_save_key;
            self.next_save_key += 1;
            self.saves.insert(save, save_key);
            save_key
        }
    }

    fn set_ic_inner(&mut self, key: impl Into<netlist::SimSignal>, value: Decimal) {
        self.ics.insert(key.into(), value);
    }

    /// Marks a transient voltage to be saved in all transient analyses.
<<<<<<< HEAD
    pub fn save_tran_voltage(&mut self, save: impl Into<netlist::SimSignal>) -> TranVoltageKey {
=======
    pub fn save_tran_voltage(&mut self, save: impl Into<SaveStmt>) -> TranVoltageKey {
>>>>>>> 02053006
        TranVoltageKey(self.save_inner(save))
    }

    /// Marks a transient current to be saved in all transient analyses.
<<<<<<< HEAD
    pub fn save_tran_current(&mut self, save: impl Into<netlist::SimSignal>) -> TranCurrentKey {
=======
    pub fn save_tran_current(&mut self, save: impl Into<SaveStmt>) -> TranCurrentKey {
>>>>>>> 02053006
        TranCurrentKey(vec![self.save_inner(save)])
    }
}

#[impl_dispatch({&str; &String; ArcStr; String; netlist::SimSignal})]
impl<K> SetInitialCondition<K, Decimal> for Options {
    fn set_initial_condition(&mut self, key: K, value: Decimal, _ctx: &SimulationContext) {
        self.set_ic_inner(key, value);
    }
}

impl SetInitialCondition<&scir::SignalPath, Decimal> for Options {
    fn set_initial_condition(
        &mut self,
        key: &scir::SignalPath,
        value: Decimal,
        _ctx: &SimulationContext,
    ) {
        self.set_ic_inner(netlist::SimSignal::ScirVoltage(key.clone()), value);
    }
}

impl SetInitialCondition<&NodePath, Decimal> for Options {
    fn set_initial_condition(&mut self, key: &NodePath, value: Decimal, ctx: &SimulationContext) {
        self.set_initial_condition(ctx.lib.convert_node_path(key).unwrap(), value, ctx);
    }
}

impl SetInitialCondition<&NestedNode, Decimal> for Options {
    fn set_initial_condition(&mut self, key: &NestedNode, value: Decimal, ctx: &SimulationContext) {
        self.set_initial_condition(key.path(), value, ctx);
    }
}

impl SetInitialCondition<NestedNode, Decimal> for Options {
    fn set_initial_condition(&mut self, key: NestedNode, value: Decimal, ctx: &SimulationContext) {
        self.set_initial_condition(key.path(), value, ctx);
    }
}

#[impl_dispatch({scir::SignalPath; NodePath})]
impl<T> SetInitialCondition<T, Decimal> for Options {
    fn set_initial_condition(&mut self, key: T, value: Decimal, ctx: &SimulationContext) {
        self.set_initial_condition(&key, value, ctx);
    }
}

#[derive(Debug, Clone, Serialize, Deserialize, Hash, PartialEq, Eq)]
struct CachedSim {
    simulation_netlist: Vec<u8>,
}

struct CachedSimState {
    input: Vec<Input>,
    netlist: PathBuf,
    output_dir: PathBuf,
    log: PathBuf,
    run_script: PathBuf,
    work_dir: PathBuf,
    executor: Arc<dyn Executor>,
}

impl CacheableWithState<CachedSimState> for CachedSim {
    type Output = Vec<HashMap<String, Vec<f64>>>;
    type Error = Arc<Error>;

    fn generate_with_state(
        &self,
        state: CachedSimState,
    ) -> std::result::Result<Self::Output, Self::Error> {
        let inner = || -> Result<Self::Output> {
            let CachedSimState {
                input,
                netlist,
                output_dir,
                log,
                run_script,
                work_dir,
                executor,
            } = state;
            write_run_script(
                RunScriptContext {
                    netlist: &netlist,
                    raw_output_dir: &output_dir,
                    log_path: &log,
                    bashrc: None,
                    format: "psfbin",
                    flags: "",
                },
                &run_script,
            )?;

            let mut perms = std::fs::metadata(&run_script)?.permissions();
            #[cfg(any(unix, target_os = "redox"))]
            perms.set_mode(0o744);
            std::fs::set_permissions(&run_script, perms)?;

            let mut command = std::process::Command::new("/bin/bash");
            command.arg(&run_script).current_dir(&work_dir);
            executor
                .execute(command, Default::default())
                .map_err(|_| Error::SpectreError)?;

            let mut raw_outputs = Vec::with_capacity(input.len());
            for (i, an) in input.iter().enumerate() {
                match an {
                    Input::Tran(_) => {
                        let file = output_dir.join(format!("analysis{i}.tran.tran"));
                        let file = std::fs::read(file)?;
                        let ast = psfparser::binary::parse(&file).map_err(|e| {
                            tracing::error!("error parsing PSF file: {}", e);
                            Error::PsfParse
                        })?;
                        let mut tid_map = HashMap::new();
                        let mut values = HashMap::new();
                        for sweep in ast.sweeps.iter() {
                            tid_map.insert(sweep.id, sweep.name);
                        }
                        for trace in ast.traces.iter() {
                            match trace {
                                Trace::Group(g) => {
                                    for s in g.signals.iter() {
                                        tid_map.insert(s.id, s.name);
                                    }
                                }
                                Trace::Signal(s) => {
                                    tid_map.insert(s.id, s.name);
                                }
                            }
                        }
                        for (id, value) in ast.values.values.into_iter() {
                            let name = tid_map[&id].to_string();
                            let value = value.unwrap_real();
                            values.insert(name, value);
                        }
                        raw_outputs.push(values);
                    }
                }
            }
            Ok(raw_outputs)
        };
        inner().map_err(Arc::new)
    }
}

impl Spectre {
    fn simulate(
        &self,
        ctx: &SimulationContext,
        options: Options,
        input: Vec<Input>,
    ) -> Result<Vec<Output>> {
        std::fs::create_dir_all(&ctx.work_dir)?;
        let netlist = ctx.work_dir.join("netlist.scs");
        let mut f = std::fs::File::create(&netlist)?;
        let mut w = Vec::new();

        let mut includes = options.includes.into_iter().collect::<Vec<_>>();
        let mut saves = options.saves.keys().cloned().collect::<Vec<_>>();
        let ics = options
            .ics
            .iter()
            .map(|(k, v)| (k.clone(), *v))
            .collect::<Vec<_>>();
        // Sorting the include list makes repeated netlist invocations
        // produce the same output. If we were to iterate over the HashSet directly,
        // the order of includes may change even if the contents of the set did not change.
        includes.sort();
        saves.sort();

<<<<<<< HEAD
        let netlister = Netlister::new(&ctx.lib.scir, &includes, &saves, &ics, &mut w);
=======
        let netlister = Netlister::new(&ctx.lib.scir, &includes, &mut w);
>>>>>>> 02053006
        let conv = netlister.export()?;

        writeln!(w)?;
        for save in saves {
            writeln!(w, "save {}", save.to_string(&ctx.lib.scir, &conv))?;
        }

        writeln!(w)?;
        for (i, an) in input.iter().enumerate() {
            write!(w, "analysis{i} ")?;
            an.netlist(&mut w)?;
            writeln!(w)?;
        }
        f.write_all(&w)?;

        let output_dir = ctx.work_dir.join("psf/");
        let log = ctx.work_dir.join("spectre.log");
        let run_script = ctx.work_dir.join("simulate.sh");
        let work_dir = ctx.work_dir.clone();
        let executor = ctx.executor.clone();

        let raw_outputs = ctx
            .cache
            .get_with_state(
                "spectre.simulation.outputs",
                CachedSim {
                    simulation_netlist: w,
                },
                CachedSimState {
                    input,
                    netlist,
                    output_dir,
                    log,
                    run_script,
                    work_dir,
                    executor,
                },
            )
            .try_inner()
            .map_err(|e| match e {
                TryInnerError::CacheError(e) => Error::Caching(e),
                TryInnerError::GeneratorError(e) => Error::Generator(e.clone()),
            })?
            .clone();

        let conv = Arc::new(conv);
        let outputs = raw_outputs
            .into_iter()
            .map(|mut raw_values| {
                TranOutput {
                    lib: ctx.lib.clone(),
                    conv: conv.clone(),
                    time: Arc::new(raw_values.remove("time").unwrap()),
                    raw_values: raw_values
                        .into_iter()
                        .map(|(k, v)| (ArcStr::from(k), Arc::new(v)))
                        .collect(),
                    saved_values: options
                        .saves
                        .iter()
                        .map(|(k, v)| (*v, k.to_string(&ctx.lib.scir, &conv)))
                        .collect(),
                }
                .into()
            })
            .collect();

        Ok(outputs)
    }
}

impl Simulator for Spectre {
    type Input = Input;
    type Options = Options;
    type Output = Output;
    type Error = Error;

    fn simulate_inputs(
        &self,
        config: &substrate::simulation::SimulationContext,
        options: Self::Options,
        input: Vec<Self::Input>,
    ) -> Result<Vec<Self::Output>> {
        self.simulate(config, options, input)
    }
}

#[allow(dead_code)]
pub(crate) fn instance_path(
    lib: &Library,
    conv: &NetlistLibConversion,
    path: &scir::InstancePath,
) -> String {
    lib.convert_instance_path(conv, path).0.join(".")
}

pub(crate) fn node_voltage_path(
    lib: &Library,
    conv: &NetlistLibConversion,
    path: &scir::SignalPath,
) -> String {
    let scir::NamedSignalPath {
        mut instances,
        signal,
        index,
    } = lib.convert_signal_path(conv, path);
    instances.push(signal);
    let mut str_path = instances.join(".");
    if let Some(index) = index {
        str_path.push_str(&format!("\\[{}\\]", index));
    }
    str_path
}

pub(crate) fn node_current_path(
    lib: &Library,
    conv: &NetlistLibConversion,
    path: &scir::SignalPath,
) -> String {
    let scir::NamedSignalPath {
        instances,
        signal,
        index,
    } = lib.convert_signal_path(conv, path);
    let mut str_path = instances.join(".");
    str_path.push(':');
    str_path.push_str(&signal);
    if let Some(index) = index {
        str_path.push_str(&format!("[{}]", index));
    }
    str_path
}

/// Inputs directly supported by Spectre.
#[derive(Debug, Clone, Serialize, Deserialize)]
pub enum Input {
    /// Transient simulation input.
    Tran(Tran),
}

impl From<Tran> for Input {
    fn from(value: Tran) -> Self {
        Self::Tran(value)
    }
}

/// Outputs directly produced by Spectre.
#[derive(Debug, Clone)]
pub enum Output {
    /// Transient simulation output.
    Tran(TranOutput),
}

impl From<TranOutput> for Output {
    fn from(value: TranOutput) -> Self {
        Self::Tran(value)
    }
}

impl TryFrom<Output> for TranOutput {
    type Error = Error;
    fn try_from(value: Output) -> Result<Self> {
        match value {
            Output::Tran(t) => Ok(t),
        }
    }
}

impl Input {
    fn netlist<W: Write>(&self, out: &mut W) -> Result<()> {
        match self {
            Self::Tran(t) => t.netlist(out),
        }
    }
}

impl Tran {
    fn netlist<W: Write>(&self, out: &mut W) -> Result<()> {
        write!(out, "tran stop={}", self.stop)?;
        if let Some(ref start) = self.start {
            write!(out, " start={start}")?;
        }
        if let Some(errpreset) = self.errpreset {
            write!(out, " errpreset={errpreset}")?;
        }
        Ok(())
    }
}<|MERGE_RESOLUTION|>--- conflicted
+++ resolved
@@ -57,34 +57,34 @@
     }
 }
 
-/// Contents of a Spectre save statement.
+/// A signal referenced by a save/ic Spectre statement.
 #[derive(Debug, Clone, Eq, PartialEq, Hash, Ord, PartialOrd)]
-pub enum SaveStmt {
-    /// A raw string to follow "save".
+pub enum SimSignal {
+    /// A raw string to follow "save/ic".
     Raw(ArcStr),
-    /// A SCIR signal path representing a node whose voltage should be saved.
+    /// A SCIR signal path representing a node whose voltage should be referenced.
     ScirVoltage(scir::SignalPath),
-    /// A SCIR signal path representing a terminal whose current should be saved.
+    /// A SCIR signal path representing a terminal whose current should be referenced.
     ScirCurrent(scir::SignalPath),
 }
 
-impl<T: Into<ArcStr>> From<T> for SaveStmt {
+impl<T: Into<ArcStr>> From<T> for SimSignal {
     fn from(value: T) -> Self {
         Self::Raw(value.into())
     }
 }
 
-impl SaveStmt {
-    /// Creates a new [`SaveStmt`].
+impl SimSignal {
+    /// Creates a new [`SimSignal`].
     pub fn new(path: impl Into<ArcStr>) -> Self {
         Self::from(path)
     }
 
     pub(crate) fn to_string(&self, lib: &Library, conv: &NetlistLibConversion) -> ArcStr {
         match self {
-            SaveStmt::Raw(raw) => raw.clone(),
-            SaveStmt::ScirCurrent(scir) => ArcStr::from(node_current_path(lib, conv, scir)),
-            SaveStmt::ScirVoltage(scir) => ArcStr::from(node_voltage_path(lib, conv, scir)),
+            SimSignal::Raw(raw) => raw.clone(),
+            SimSignal::ScirCurrent(scir) => ArcStr::from(node_current_path(lib, conv, scir)),
+            SimSignal::ScirVoltage(scir) => ArcStr::from(node_voltage_path(lib, conv, scir)),
         }
     }
 }
@@ -99,12 +99,8 @@
 #[derive(Debug, Clone, Default)]
 pub struct Options {
     includes: IndexSet<Include>,
-<<<<<<< HEAD
-    saves: IndexMap<netlist::SimSignal, u64>,
-    ics: IndexMap<netlist::SimSignal, Decimal>,
-=======
-    saves: IndexMap<SaveStmt, u64>,
->>>>>>> 02053006
+    saves: IndexMap<SimSignal, u64>,
+    ics: IndexMap<SimSignal, Decimal>,
     next_save_key: u64,
 }
 
@@ -118,11 +114,7 @@
         self.includes.insert(Include::new(path).section(section));
     }
 
-<<<<<<< HEAD
-    fn save_inner(&mut self, save: impl Into<netlist::SimSignal>) -> u64 {
-=======
-    fn save_inner(&mut self, save: impl Into<SaveStmt>) -> u64 {
->>>>>>> 02053006
+    fn save_inner(&mut self, save: impl Into<SimSignal>) -> u64 {
         let save = save.into();
 
         if let Some(key) = self.saves.get(&save) {
@@ -135,30 +127,22 @@
         }
     }
 
-    fn set_ic_inner(&mut self, key: impl Into<netlist::SimSignal>, value: Decimal) {
+    fn set_ic_inner(&mut self, key: impl Into<SimSignal>, value: Decimal) {
         self.ics.insert(key.into(), value);
     }
 
     /// Marks a transient voltage to be saved in all transient analyses.
-<<<<<<< HEAD
-    pub fn save_tran_voltage(&mut self, save: impl Into<netlist::SimSignal>) -> TranVoltageKey {
-=======
-    pub fn save_tran_voltage(&mut self, save: impl Into<SaveStmt>) -> TranVoltageKey {
->>>>>>> 02053006
+    pub fn save_tran_voltage(&mut self, save: impl Into<SimSignal>) -> TranVoltageKey {
         TranVoltageKey(self.save_inner(save))
     }
 
     /// Marks a transient current to be saved in all transient analyses.
-<<<<<<< HEAD
-    pub fn save_tran_current(&mut self, save: impl Into<netlist::SimSignal>) -> TranCurrentKey {
-=======
-    pub fn save_tran_current(&mut self, save: impl Into<SaveStmt>) -> TranCurrentKey {
->>>>>>> 02053006
+    pub fn save_tran_current(&mut self, save: impl Into<SimSignal>) -> TranCurrentKey {
         TranCurrentKey(vec![self.save_inner(save)])
     }
 }
 
-#[impl_dispatch({&str; &String; ArcStr; String; netlist::SimSignal})]
+#[impl_dispatch({&str; &String; ArcStr; String; SimSignal})]
 impl<K> SetInitialCondition<K, Decimal> for Options {
     fn set_initial_condition(&mut self, key: K, value: Decimal, _ctx: &SimulationContext) {
         self.set_ic_inner(key, value);
@@ -172,7 +156,7 @@
         value: Decimal,
         _ctx: &SimulationContext,
     ) {
-        self.set_ic_inner(netlist::SimSignal::ScirVoltage(key.clone()), value);
+        self.set_ic_inner(SimSignal::ScirVoltage(key.clone()), value);
     }
 }
 
@@ -324,16 +308,15 @@
         includes.sort();
         saves.sort();
 
-<<<<<<< HEAD
-        let netlister = Netlister::new(&ctx.lib.scir, &includes, &saves, &ics, &mut w);
-=======
         let netlister = Netlister::new(&ctx.lib.scir, &includes, &mut w);
->>>>>>> 02053006
         let conv = netlister.export()?;
 
         writeln!(w)?;
         for save in saves {
             writeln!(w, "save {}", save.to_string(&ctx.lib.scir, &conv))?;
+        }
+        for (k, v) in ics {
+            writeln!(w, "ic {}={}", k.to_string(&ctx.lib.scir, &conv), v)?;
         }
 
         writeln!(w)?;
