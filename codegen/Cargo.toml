--- conflicted
+++ resolved
@@ -18,19 +18,12 @@
 [dev-dependencies]
 arcstr = "1"
 serde = { version = "1", features = ["derive"] }
-<<<<<<< HEAD
-substrate = { version = "<=0.7.0", registry = "substrate", path = "../substrate" }
-sky130pdk = { version = "<=0.7.0", registry = "substrate", path = "../pdks/sky130pdk" }
-spectre = { version = "<=0.7.0", registry = "substrate", path = "../tools/spectre" }
-spice = { version = "<=0.5.0", registry = "substrate", path = "../libs/spice" }
-rust_decimal = "1.30"
-rust_decimal_macros = "1.30"
-=======
 substrate = { version = "<=0.7.1", registry = "substrate", path = "../substrate" }
 sky130pdk = { version = "<=0.7.1", registry = "substrate", path = "../pdks/sky130pdk" }
 spectre = { version = "<=0.8.0", registry = "substrate", path = "../tools/spectre" }
 spice = { version = "<=0.6.0", registry = "substrate", path = "../libs/spice" }
->>>>>>> e103ad9b
+rust_decimal = "1.30"
+rust_decimal_macros = "1.30"
 
 [lib]
 proc-macro = true