[package]
name = "codegen"
version = "0.0.0"
edition = "2021"

[dependencies]
<<<<<<< HEAD
darling = "0.20"
syn = "1"
=======
syn = { version = "2", features = ["full"] }
>>>>>>> eee35938
quote = "1"
proc-macro2 = "1"
proc-macro-crate = "1"

substrate_api = { version = "0.0.0", registry = "substrate", path = "../substrate-api" }

[dev-dependencies]
arcstr = "1"
serde = { version = "1", features = ["derive"] }
substrate = { version = "0.0.0", registry = "substrate", path = "../substrate" }

[lib]
proc-macro = true<|MERGE_RESOLUTION|>--- conflicted
+++ resolved
@@ -4,12 +4,8 @@
 edition = "2021"
 
 [dependencies]
-<<<<<<< HEAD
 darling = "0.20"
-syn = "1"
-=======
 syn = { version = "2", features = ["full"] }
->>>>>>> eee35938
 quote = "1"
 proc-macro2 = "1"
 proc-macro-crate = "1"
