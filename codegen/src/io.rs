--- conflicted
+++ resolved
@@ -1,15 +1,8 @@
-<<<<<<< HEAD
-use crate::derive::add_trait_bounds;
-use crate::derive::struct_body;
-use crate::derive::FieldTokens;
-use crate::substrate_ident;
-=======
->>>>>>> a332717e
 use darling::{ast, FromDeriveInput, FromField};
 use proc_macro2::TokenStream;
 use quote::{format_ident, quote};
 use syn::parse_quote;
-use type_dispatch::derive::{field_tokens, struct_body, FieldTokens};
+use type_dispatch::derive::{add_trait_bounds, field_tokens, struct_body, FieldTokens};
 
 use crate::substrate_ident;
 
@@ -242,15 +235,9 @@
             }
         }
 
-<<<<<<< HEAD
         impl #st_any_imp #substrate::io::SchematicType for #ident #st_any_ty #st_any_where {
-            type Data = #data_ident #ty;
-            fn instantiate<'n>(&self, __substrate_node_ids: &'n [#substrate::io::Node]) -> (Self::Data, &'n [#substrate::io::Node]) {
-=======
-        impl #imp #substrate::io::SchematicType for #ident #ty #wher {
             type Bundle = #data_ident #ty;
             fn instantiate<'n>(&self, __substrate_node_ids: &'n [#substrate::io::Node]) -> (Self::Bundle, &'n [#substrate::io::Node]) {
->>>>>>> a332717e
                 #( #instantiate_fields )*
                 (#data_ident #construct_data_body, __substrate_node_ids)
             }
@@ -296,12 +283,8 @@
     for ident in idents {
         ref_wher
             .predicates
-<<<<<<< HEAD
-            .push(syn::parse_quote!(<#ident as substrate::io::LayoutType>::Data: #lifetime));
+            .push(syn::parse_quote!(<#ident as substrate::io::LayoutType>::Nundle: #lifetime));
         hbf_generics.make_where_clause().predicates.push(syn::parse_quote!(<#ident as #substrate::io::LayoutType>::Builder: #substrate::io::HierarchicalBuildFrom<#substrate::layout::element::NamedPorts>));
-=======
-            .push(syn::parse_quote!(<#ident as substrate::io::SchematicType>::Bundle: #lifetime));
->>>>>>> a332717e
     }
 
     let (hbf_imp, hbf_ty, hbf_where) = hbf_generics.split_for_impl();
@@ -312,13 +295,8 @@
 
     if let Some(layout_type) = layout_type {
         return quote! {
-<<<<<<< HEAD
             impl #lt_any_imp #substrate::io::LayoutType for #ident #lt_any_ty #lt_any_where {
-                type Data = <#layout_type as #substrate::io::LayoutType>::Data;
-=======
-            impl #imp #substrate::io::LayoutType for #ident #ty #wher {
                 type Bundle = <#layout_type as #substrate::io::LayoutType>::Bundle;
->>>>>>> a332717e
                 type Builder = <#layout_type as #substrate::io::LayoutType>::Builder;
 
                 fn builder(&self) -> Self::Builder {
@@ -426,13 +404,8 @@
         struct_body(fields.style, false, quote! { #( #build_data_fields )* });
 
     quote! {
-<<<<<<< HEAD
         impl #lt_any_imp #substrate::io::LayoutType for #ident #lt_any_ty #lt_any_where {
-            type Data = #layout_data_ident #ty;
-=======
-        impl #imp #substrate::io::LayoutType for #ident #ty #wher {
             type Bundle = #layout_data_ident #ty;
->>>>>>> a332717e
             type Builder = #layout_builder_ident #ty;
 
             fn builder(&self) -> Self::Builder {
@@ -474,11 +447,7 @@
             }
         }
 
-<<<<<<< HEAD
-        impl #lt_any_imp #substrate::io::LayoutDataBuilder<#layout_data_ident #ty> for #layout_builder_ident #lt_any_ty #lt_any_where {
-=======
-        impl #imp #substrate::io::LayoutBundleBuilder<#layout_data_ident #ty> for #layout_builder_ident #ty #wher {
->>>>>>> a332717e
+        impl #lt_any_imp #substrate::io::LayoutBundleBuilder<#layout_data_ident #ty> for #layout_builder_ident #lt_any_ty #lt_any_where {
             fn build(self) -> #substrate::error::Result<#layout_data_ident #ty> {
                 #substrate::error::Result::Ok(#layout_data_ident #build_layout_data_body)
             }
