--- conflicted
+++ resolved
@@ -82,11 +82,7 @@
 
     let mut buf: Vec<u8> = Vec::new();
     let includes = Vec::new();
-<<<<<<< HEAD
-    let netlister = spectre::netlist::Netlister::new(&lib.scir, &includes, &[], &[], &mut buf);
-=======
     let netlister = spectre::netlist::Netlister::new(&lib.scir, &includes, &mut buf);
->>>>>>> 02053006
     netlister.export().unwrap();
     let string = String::from_utf8(buf).unwrap();
     println!("Netlist:\n{}", string);
@@ -119,11 +115,7 @@
 
     let mut buf: Vec<u8> = Vec::new();
     let includes = Vec::new();
-<<<<<<< HEAD
-    let netlister = spectre::netlist::Netlister::new(&lib.scir, &includes, &[], &[], &mut buf);
-=======
     let netlister = spectre::netlist::Netlister::new(&lib.scir, &includes, &mut buf);
->>>>>>> 02053006
     netlister.export().unwrap();
     let string = String::from_utf8(buf).unwrap();
     println!("Netlist:\n{}", string);
@@ -141,11 +133,7 @@
 
     let mut buf: Vec<u8> = Vec::new();
     let includes = Vec::new();
-<<<<<<< HEAD
-    let netlister = spectre::netlist::Netlister::new(&lib.scir, &includes, &[], &[], &mut buf);
-=======
     let netlister = spectre::netlist::Netlister::new(&lib.scir, &includes, &mut buf);
->>>>>>> 02053006
     netlister.export().unwrap();
     let string = String::from_utf8(buf).unwrap();
     println!("Netlist:\n{}", string);
