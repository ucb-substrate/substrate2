--- conflicted
+++ resolved
@@ -2,16 +2,11 @@
 use crate::shared::pdk::sky130_open_ctx;
 use atoll::abs::{generate_abstract, DebugAbstract};
 use atoll::grid::{LayerStack, PdkLayer};
-<<<<<<< HEAD
-use serde::{Deserialize, Serialize};
-use sky130pdk::atoll::MosLength;
-=======
 use atoll::{AtollIo, AtollTile, AtollTileBuilder, AtollTileWrapper};
 use geometry::point::Point;
 use geometry::rect::Rect;
 use serde::{Deserialize, Serialize};
 use sky130pdk::atoll::{MosLength, NmosTile};
->>>>>>> f0331244
 use sky130pdk::{Sky130CommercialSchema, Sky130Pdk};
 use spice::netlist::NetlistOptions;
 use spice::Spice;
@@ -37,11 +32,7 @@
 fn sky130_atoll_nmos_tile() {
     let gds_path = get_path("sky130_atoll_nmos_tile", "layout.gds");
     let abs_path = get_path("sky130_atoll_nmos_tile", "abs.gds");
-<<<<<<< HEAD
-    let netlist_path = get_path("sky130_atoll_nmos_tile", "schematic.scs");
-=======
     let netlist_path = get_path("sky130_atoll_nmos_tile", "schematic.sp");
->>>>>>> f0331244
     let ctx = sky130_open_ctx();
 
     let block = sky130pdk::atoll::NmosTile {
@@ -145,6 +136,7 @@
 #[test]
 fn sky130_atoll_nmos_tile_autoroute() {
     let gds_path = get_path("sky130_atoll_nmos_tile_autoroute", "layout.gds");
+    let abs_path = get_path("sky130_atoll_nmos_tile_autoroute", "abstract.gds");
     let ctx = sky130_open_ctx();
     let netlist_path = get_path("sky130_atoll_nmos_tile_autoroute", "schematic.sp");
 
@@ -197,7 +189,7 @@
     ) -> substrate::error::Result<Self::LayoutData> {
         use atoll::grid::*;
         let stack = cell.ctx.get_installation::<LayerStack<PdkLayer>>().unwrap();
-        let grid = DebugRoutingGrid::new(RoutingGrid::new((*stack).clone(), 0..stack.len(), 10, 2));
+        let grid = DebugRoutingGrid::new(RoutingGrid::new((*stack).clone(), 0..stack.len()), 10, 2);
         cell.draw(grid)?;
         Ok(())
     }
