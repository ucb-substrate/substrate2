--- conflicted
+++ resolved
@@ -1,16 +1,11 @@
 use crate::paths::get_path;
 use crate::shared::pdk::sky130_open_ctx;
-<<<<<<< HEAD
+use atoll::abs::{generate_abstract, DebugAbstract};
+use atoll::grid::{LayerStack, PdkLayer};
 use atoll::{AtollIo, AtollTile, AtollTileBuilder, AtollTileWrapper};
 use geometry::rect::Rect;
 use serde::{Deserialize, Serialize};
-use sky130pdk::atoll::{MosLength, NmosTile, Sky130AtollLayer};
-=======
-use atoll::abs::{generate_abstract, DebugAbstract};
-use atoll::grid::{LayerStack, PdkLayer};
-use serde::{Deserialize, Serialize};
-use sky130pdk::atoll::MosLength;
->>>>>>> 303b635f
+use sky130pdk::atoll::{MosLength, NmosTile};
 use sky130pdk::{Sky130CommercialSchema, Sky130Pdk};
 use spice::netlist::NetlistOptions;
 use spice::Spice;
@@ -130,7 +125,6 @@
 
         instances.iter().for_each(|inst| {
             for i in 0..4 {
-                println!("{:?}", io.schematic.sd);
                 cell.connect(io.schematic.sd, inst.io().sd[i]);
             }
             cell.connect(io.schematic.g, inst.io().g);
