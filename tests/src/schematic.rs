--- conflicted
+++ resolved
@@ -8,12 +8,8 @@
     block::Block,
     context::Context,
     io::{HasNameTree, InOut, NameTree, Output, Signal},
-<<<<<<< HEAD
     schematic::{conv::RawLib, HasSchematic, HasSchematicData},
     supported_pdks,
-=======
-    schematic::{conv::RawLib, HasSchematic, HasSchematicImpl},
->>>>>>> 13ee1aa1
 };
 
 use crate::shared::{
@@ -248,13 +244,8 @@
     type Data = ();
 }
 
-<<<<<<< HEAD
-#[supported_pdks(ExamplePdkA, ExamplePdkB)]
-impl HasSchematic<ExamplePdkA> for Block1 {
-=======
 #[impl_dispatch({ExamplePdkA; ExamplePdkB})]
-impl<PDK> HasSchematicImpl<PDK> for Block1 {
->>>>>>> 13ee1aa1
+impl<PDK> HasSchematic<PDK> for Block1 {
     fn schematic(
         &self,
         _io: &<<Self as substrate::block::Block>::Io as substrate::io::SchematicType>::Data,
