use rust_decimal::prelude::ToPrimitive;
use rust_decimal_macros::dec;
use serde::{Deserialize, Serialize};
<<<<<<< HEAD
use spectre::blocks::{Iprobe, Vsource};
use spectre::{
    Options, Spectre, Tran, TranCurrent, TranCurrentKey, TranOutput, TranVoltage, TranVoltageKey,
};
=======
use sky130pdk::Sky130CommercialPdk;
use spectre::blocks::Vsource;
use spectre::{Options, Spectre, Tran};
>>>>>>> a8f5b45a
use substrate::block::Block;
use substrate::io::Signal;
use substrate::io::TestbenchIo;
use substrate::pdk::Pdk;
<<<<<<< HEAD
use substrate::schematic::{Cell, HasSchematic, Instance};
use substrate::simulation::data::{FromSaved, HasNodeData, Save};
use substrate::simulation::{
    Analysis, HasTestbenchSchematicImpl, SimulationContext, Simulator, Testbench,
};
use substrate::{Block, SchematicData};
=======
use substrate::schematic::{Cell, HasSchematicData, Instance};
use substrate::simulation::data::HasNodeData;
use substrate::simulation::{HasSimSchematic, Testbench};
use substrate::Block;
>>>>>>> a8f5b45a

use crate::hard_macro::VdividerDuplicateSubckt;
use crate::shared::vdivider::{Resistor, Vdivider, VdividerArray};

#[derive(Clone, Copy, Debug, Default, Eq, PartialEq, Hash, Serialize, Deserialize, Block)]
#[substrate(io = "TestbenchIo")]
pub struct VdividerTb;

<<<<<<< HEAD
#[derive(SchematicData)]
pub struct VdividerTbData {
    #[substrate(nested)]
    iprobe: Instance<Iprobe>,
    #[substrate(nested)]
    dut: Instance<Vdivider>,
}

impl HasSchematic for VdividerTb {
    type Data = VdividerTbData;
=======
impl HasSchematicData for VdividerTb {
    type Data = Instance<Vdivider>;
>>>>>>> a8f5b45a
}

impl<PDK: Pdk> HasSimSchematic<PDK, Spectre> for VdividerTb {
    fn schematic(
        &self,
        io: &<<Self as Block>::Io as substrate::io::SchematicType>::Data,
        cell: &mut substrate::schematic::SimCellBuilder<PDK, Spectre, Self>,
    ) -> substrate::error::Result<Self::Data> {
        let vdd_a = cell.signal("vdd_a", Signal);
        let vdd = cell.signal("vdd", Signal);
        let out = cell.signal("out", Signal);
        let dut = cell.instantiate(Vdivider {
            r1: Resistor::new(20),
            r2: Resistor::new(20),
        });

        cell.connect(dut.io().pwr.vdd, vdd);
        cell.connect(dut.io().pwr.vss, io.vss);
        cell.connect(dut.io().out, out);

        let iprobe = cell.instantiate_tb(Iprobe);
        cell.connect(iprobe.io().p, vdd_a);
        cell.connect(iprobe.io().n, vdd);

        let vsource = cell.instantiate_tb(Vsource::dc(dec!(1.8)));
        cell.connect(vsource.io().p, vdd_a);
        cell.connect(vsource.io().n, io.vss);

        Ok(VdividerTbData { iprobe, dut })
    }
}

#[derive(Clone, Copy, Debug, Default, Eq, PartialEq, Hash, Serialize, Deserialize, Block)]
#[substrate(io = "TestbenchIo")]
pub struct VdividerDuplicateSubcktTb;

impl HasSchematicData for VdividerDuplicateSubcktTb {
    type Data = Instance<VdividerDuplicateSubckt>;
}

impl HasSimSchematic<Sky130CommercialPdk, Spectre> for VdividerDuplicateSubcktTb {
    fn schematic(
        &self,
        io: &<<Self as Block>::Io as substrate::io::SchematicType>::Data,
        cell: &mut substrate::schematic::SimCellBuilder<Sky130CommercialPdk, Spectre, Self>,
    ) -> substrate::error::Result<Self::Data> {
        let vdd = cell.signal("vdd", Signal);
        let out = cell.signal("out", Signal);
        let dut = cell.instantiate(VdividerDuplicateSubckt);

        cell.connect(dut.io().vdd, vdd);
        cell.connect(dut.io().vss, io.vss);
        cell.connect(dut.io().out, out);

        let vsource = cell.instantiate_tb(Vsource::dc(dec!(1.8)));
        cell.connect(vsource.io().p, vdd);
        cell.connect(vsource.io().n, io.vss);
        Ok(dut)
    }
}

impl Testbench<Sky130CommercialPdk, Spectre> for VdividerDuplicateSubcktTb {
    type Output = VdividerTbData;
    fn run(
        &self,
        cell: &Cell<VdividerDuplicateSubcktTb>,
        sim: substrate::simulation::SimController<Sky130CommercialPdk, Spectre>,
    ) -> Self::Output {
        let output = sim
            .simulate_without_corner(
                Options::default(),
                Tran {
                    stop: dec!(1e-9),
                    ..Default::default()
                },
            )
            .expect("failed to run simulation");

        VdividerTbData {
            vdd: output.get_data(&cell.data().io().vdd).unwrap().clone(),
            out: output.get_data(&cell.data().io().out).unwrap().clone(),
        }
    }
}

#[derive(Debug, Clone, Serialize, Deserialize)]
pub struct VdividerTbOutput {
    pub tran: VdividerTbTranOutput,
}

#[derive(Debug, Clone, Serialize, Deserialize)]
pub struct VdividerTbTranOutput {
    pub current: TranCurrent,
    pub iprobe: TranCurrent,
    pub vdd: TranVoltage,
    pub out: TranVoltage,
}

#[derive(Debug, Clone, Serialize, Deserialize)]
pub struct VdividerTbTranOutputKey {
    pub current: TranCurrentKey,
    pub iprobe: TranCurrentKey,
    pub vdd: TranVoltageKey,
    pub out: TranVoltageKey,
}

impl FromSaved<Spectre, Tran> for VdividerTbTranOutput {
    type Key = VdividerTbTranOutputKey;
    fn from_saved(output: &<Tran as Analysis>::Output, key: Self::Key) -> Self {
        Self {
            current: TranCurrent::from_saved(output, key.current),
            iprobe: TranCurrent::from_saved(output, key.iprobe),
            vdd: TranVoltage::from_saved(output, key.vdd),
            out: TranVoltage::from_saved(output, key.out),
        }
    }
}

impl Save<Spectre, Tran, &Cell<VdividerTb>> for VdividerTbTranOutput {
    fn save(
        ctx: &SimulationContext,
        cell: &Cell<VdividerTb>,
        opts: &mut <Spectre as Simulator>::Options,
    ) -> Self::Key {
        Self::Key {
            current: TranCurrent::save(ctx, cell.data().dut.terminals().pwr.vdd, opts),
            iprobe: TranCurrent::save(ctx, cell.data().iprobe.terminals().p, opts),
            vdd: TranVoltage::save(ctx, cell.data().dut.io().pwr.vdd, opts),
            out: TranVoltage::save(ctx, cell.data().dut.io().out, opts),
        }
    }
}

impl<PDK: Pdk> Testbench<PDK, Spectre> for VdividerTb {
    type Output = VdividerTbOutput;
    fn run(
        &self,
        cell: &Cell<VdividerTb>,
        sim: substrate::simulation::SimController<PDK, Spectre>,
    ) -> Self::Output {
        let tran: VdividerTbTranOutput = sim
            .simulate_without_corner(
                cell,
                Options::default(),
                Tran {
                    stop: dec!(1e-9),
                    ..Default::default()
                },
            )
            .expect("failed to run simulation");

        VdividerTbOutput { tran }
    }
}

#[derive(Clone, Copy, Debug, Default, Eq, PartialEq, Hash, Serialize, Deserialize, Block)]
#[substrate(io = "TestbenchIo")]
pub struct VdividerArrayTb;

impl HasSchematicData for VdividerArrayTb {
    type Data = Instance<VdividerArray>;
}

impl<PDK: Pdk> HasSimSchematic<PDK, Spectre> for VdividerArrayTb {
    fn schematic(
        &self,
        io: &<<Self as Block>::Io as substrate::io::SchematicType>::Data,
        cell: &mut substrate::schematic::SimCellBuilder<PDK, Spectre, Self>,
    ) -> substrate::error::Result<Self::Data> {
        let vdd = cell.signal("vdd", Signal);
        let dut = cell.instantiate(VdividerArray {
            vdividers: vec![
                Vdivider::new(300, 300),
                Vdivider::new(600, 800),
                Vdivider::new(3600, 1600),
            ],
        });

        for i in 0..3 {
            cell.connect(dut.io().elements[i].vdd, vdd);
            cell.connect(dut.io().elements[i].vss, io.vss);
        }

        let vsource = cell.instantiate_tb(Vsource::dc(dec!(1.8)));
        cell.connect(vsource.io().p, vdd);
        cell.connect(vsource.io().n, io.vss);
        Ok(dut)
    }
}

#[derive(Clone, Copy, Debug, Default, Eq, PartialEq, Hash, Serialize, Deserialize, Block)]
#[substrate(io = "TestbenchIo")]
pub struct FlattenedVdividerArrayTb;

impl HasSchematicData for FlattenedVdividerArrayTb {
    type Data = Instance<super::flattened::VdividerArray>;
}

impl<PDK: Pdk> HasSimSchematic<PDK, Spectre> for FlattenedVdividerArrayTb {
    fn schematic(
        &self,
        io: &<<Self as Block>::Io as substrate::io::SchematicType>::Data,
        cell: &mut substrate::schematic::SimCellBuilder<PDK, Spectre, Self>,
    ) -> substrate::error::Result<Self::Data> {
        let vdd = cell.signal("vdd", Signal);
        let dut = cell.instantiate(super::flattened::VdividerArray {
            vdividers: vec![
                super::flattened::Vdivider::new(32000, 12000),
                super::flattened::Vdivider::new(10, 10),
                super::flattened::Vdivider::new(680, 970),
            ],
        });

        for i in 0..3 {
            cell.connect(dut.io().elements[i].vdd, vdd);
            cell.connect(dut.io().elements[i].vss, io.vss);
        }

        let vsource = cell.instantiate_tb(Vsource::dc(dec!(1.8)));
        cell.connect(vsource.io().p, vdd);
        cell.connect(vsource.io().n, io.vss);
        Ok(dut)
    }
}

#[derive(Debug, Clone, Serialize, Deserialize)]
pub struct VdividerArrayTbData {
    pub expected: Vec<f64>,
    pub out: Vec<Vec<f64>>,
    pub out_nested: Vec<Vec<f64>>,
    pub vdd: Vec<f64>,
}

impl<PDK: Pdk> Testbench<PDK, Spectre> for VdividerArrayTb {
    type Output = VdividerArrayTbData;
    fn run(
        &self,
        cell: &Cell<VdividerArrayTb>,
        sim: substrate::simulation::SimController<PDK, Spectre>,
    ) -> Self::Output {
        let output: TranOutput = sim
            .simulate_without_corner(
                cell,
                Options::default(),
                Tran {
                    stop: dec!(1e-9),
                    ..Default::default()
                },
            )
            .expect("failed to run simulation");

        let expected: Vec<_> = cell
            .data()
            .data()
            .into_iter()
            .map(|inst| {
                (inst.block().r2.value / (inst.block().r1.value + inst.block().r2.value))
                    .to_f64()
                    .unwrap()
                    * 1.8f64
            })
            .collect();

        let out = cell
            .data()
            .data()
            .iter()
            .map(|inst| output.get_data(&inst.io().out).unwrap().clone())
            .collect();

        let out_nested = cell
            .data()
            .data()
            .iter()
            .map(|inst| output.get_data(&inst.data().r1.io().n).unwrap().clone())
            .collect();

        let vdd = output
            .get_data(&cell.data().io().elements[0].vdd)
            .unwrap()
            .clone();

        VdividerArrayTbData {
            expected,
            out,
            out_nested,
            vdd,
        }
    }
}

impl<PDK: Pdk> Testbench<PDK, Spectre> for FlattenedVdividerArrayTb {
    type Output = VdividerArrayTbData;
    fn run(
        &self,
        cell: &Cell<FlattenedVdividerArrayTb>,
        sim: substrate::simulation::SimController<PDK, Spectre>,
    ) -> Self::Output {
        let output: TranOutput = sim
            .simulate_without_corner(
                cell,
                Options::default(),
                Tran {
                    stop: dec!(1e-9),
                    ..Default::default()
                },
            )
            .expect("failed to run simulation");

        let expected: Vec<_> = cell
            .data()
            .data()
            .into_iter()
            .map(|inst| {
                (inst.block().r2.value / (inst.block().r1.value + inst.block().r2.value))
                    .to_f64()
                    .unwrap()
                    * 1.8f64
            })
            .collect();

        let out = cell
            .data()
            .data()
            .iter()
            .map(|inst| output.get_data(&inst.io().out).unwrap().clone())
            .collect();

        let out_nested = cell
            .data()
            .data()
            .iter()
            .map(|inst| output.get_data(&inst.data().r1.io().n).unwrap().clone())
            .collect();

        let vdd = output
            .get_data(&cell.data().io().elements[0].vdd)
            .unwrap()
            .clone();

        VdividerArrayTbData {
            expected,
            out,
            out_nested,
            vdd,
        }
    }
}<|MERGE_RESOLUTION|>--- conflicted
+++ resolved
@@ -1,33 +1,18 @@
 use rust_decimal::prelude::ToPrimitive;
 use rust_decimal_macros::dec;
 use serde::{Deserialize, Serialize};
-<<<<<<< HEAD
 use spectre::blocks::{Iprobe, Vsource};
 use spectre::{
     Options, Spectre, Tran, TranCurrent, TranCurrentKey, TranOutput, TranVoltage, TranVoltageKey,
 };
-=======
-use sky130pdk::Sky130CommercialPdk;
-use spectre::blocks::Vsource;
-use spectre::{Options, Spectre, Tran};
->>>>>>> a8f5b45a
 use substrate::block::Block;
 use substrate::io::Signal;
 use substrate::io::TestbenchIo;
 use substrate::pdk::Pdk;
-<<<<<<< HEAD
-use substrate::schematic::{Cell, HasSchematic, Instance};
+use substrate::schematic::{Cell, HasSchematic, HasSchematicData, Instance};
 use substrate::simulation::data::{FromSaved, HasNodeData, Save};
-use substrate::simulation::{
-    Analysis, HasTestbenchSchematicImpl, SimulationContext, Simulator, Testbench,
-};
+use substrate::simulation::{Analysis, HasSimSchematic, SimulationContext, Simulator, Testbench};
 use substrate::{Block, SchematicData};
-=======
-use substrate::schematic::{Cell, HasSchematicData, Instance};
-use substrate::simulation::data::HasNodeData;
-use substrate::simulation::{HasSimSchematic, Testbench};
-use substrate::Block;
->>>>>>> a8f5b45a
 
 use crate::hard_macro::VdividerDuplicateSubckt;
 use crate::shared::vdivider::{Resistor, Vdivider, VdividerArray};
@@ -36,7 +21,6 @@
 #[substrate(io = "TestbenchIo")]
 pub struct VdividerTb;
 
-<<<<<<< HEAD
 #[derive(SchematicData)]
 pub struct VdividerTbData {
     #[substrate(nested)]
@@ -45,12 +29,8 @@
     dut: Instance<Vdivider>,
 }
 
-impl HasSchematic for VdividerTb {
+impl HasSchematicData for VdividerTb {
     type Data = VdividerTbData;
-=======
-impl HasSchematicData for VdividerTb {
-    type Data = Instance<Vdivider>;
->>>>>>> a8f5b45a
 }
 
 impl<PDK: Pdk> HasSimSchematic<PDK, Spectre> for VdividerTb {
@@ -91,11 +71,15 @@
     type Data = Instance<VdividerDuplicateSubckt>;
 }
 
-impl HasSimSchematic<Sky130CommercialPdk, Spectre> for VdividerDuplicateSubcktTb {
+impl<PDK> HasSimSchematic<PDK, Spectre> for VdividerDuplicateSubcktTb
+where
+    PDK: Pdk,
+    VdividerDuplicateSubckt: HasSchematic<PDK>,
+{
     fn schematic(
         &self,
         io: &<<Self as Block>::Io as substrate::io::SchematicType>::Data,
-        cell: &mut substrate::schematic::SimCellBuilder<Sky130CommercialPdk, Spectre, Self>,
+        cell: &mut substrate::schematic::SimCellBuilder<PDK, Spectre, Self>,
     ) -> substrate::error::Result<Self::Data> {
         let vdd = cell.signal("vdd", Signal);
         let out = cell.signal("out", Signal);
@@ -112,15 +96,26 @@
     }
 }
 
-impl Testbench<Sky130CommercialPdk, Spectre> for VdividerDuplicateSubcktTb {
-    type Output = VdividerTbData;
+#[derive(Debug, Clone, Serialize, Deserialize)]
+pub struct VdividerDuplicateSubcktTbOutput {
+    pub vdd: Vec<f64>,
+    pub out: Vec<f64>,
+}
+
+impl<PDK> Testbench<PDK, Spectre> for VdividerDuplicateSubcktTb
+where
+    PDK: Pdk,
+    VdividerDuplicateSubckt: HasSchematic<PDK>,
+{
+    type Output = VdividerDuplicateSubcktTbOutput;
     fn run(
         &self,
         cell: &Cell<VdividerDuplicateSubcktTb>,
-        sim: substrate::simulation::SimController<Sky130CommercialPdk, Spectre>,
+        sim: substrate::simulation::SimController<PDK, Spectre>,
     ) -> Self::Output {
-        let output = sim
+        let output: TranOutput = sim
             .simulate_without_corner(
+                cell,
                 Options::default(),
                 Tran {
                     stop: dec!(1e-9),
@@ -129,7 +124,7 @@
             )
             .expect("failed to run simulation");
 
-        VdividerTbData {
+        VdividerDuplicateSubcktTbOutput {
             vdd: output.get_data(&cell.data().io().vdd).unwrap().clone(),
             out: output.get_data(&cell.data().io().out).unwrap().clone(),
         }
