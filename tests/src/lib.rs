//! Substrate integration tests.

pub mod external;
#[cfg(test)]
pub mod layout;
#[cfg(test)]
pub mod netlist;
pub mod paths;
#[cfg(test)]
<<<<<<< HEAD
pub mod pdk;
#[cfg(test)]
pub mod schematic;
pub mod shared;
=======
pub mod sim;
#[cfg(test)]
pub mod substrate;
>>>>>>> 46058625
<|MERGE_RESOLUTION|>--- conflicted
+++ resolved
@@ -7,13 +7,9 @@
 pub mod netlist;
 pub mod paths;
 #[cfg(test)]
-<<<<<<< HEAD
 pub mod pdk;
 #[cfg(test)]
 pub mod schematic;
 pub mod shared;
-=======
-pub mod sim;
 #[cfg(test)]
-pub mod substrate;
->>>>>>> 46058625
+pub mod sim;