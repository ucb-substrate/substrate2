name: CI

on:
  push:
    branches:
      - main

permissions:
  contents: write
  pull-requests: write

env:
    CARGO_TERM_COLOR: always

jobs:
  release-please:
    name: Update release PRs
    runs-on: ubuntu-22.04
    environment: main
    steps:
      - uses: actions/checkout@v2
        with:
          path: substrate
      - name: Clone `release-please`
        uses: actions/checkout@v2
        with:
          repository: rohanku/release-please
          path: release-please
          ref: dev
      - uses: actions/setup-node@v3
        with:
          node-version: 18
          cache: 'npm'
          cache-dependency-path: release-please/package-lock.json
      - name: Install `release-please`
        working-directory: release-please
        run: npm ci
      - name: Run release-please
        working-directory: substrate
        run: |
          for command in manifest-pr manifest-release; do
            node ../release-please/build/src/bin/release-please.js --debug "${command}" \
              --token ${{ secrets.SUBSTRATE2_CI_TOKEN_MAIN }} \
              --repo-url ${{ GITHUB_REPOSITORY }}
          done
  check-workspace:
<<<<<<< HEAD
    name: Check workspace
    uses: ./.github/workflows/check-workspace.yml
  publish-crates:
    name: Publish crates
    runs-on: ubuntu-22.04
    environment: main
    needs: [ release-please, check-workspace ]
    steps:
      - uses: actions/checkout@v3
        with:
          path: substrate
      - name: Install Rust
        uses: dtolnay/rust-toolchain@stable
        id: toolchain
        with:
          toolchain: stable
          components: clippy
      - name: Clone `cargo-workspaces`
        uses: actions/checkout@v3
        with:
          repository: rohanku/cargo-workspaces
          path: cargo-workspaces
          ref: dev
      - name: Cache workspace
        uses: Swatinem/rust-cache@v2
        with:
          key: ${{ steps.toolchain.outputs.cachekey }}
          workspaces: |
            ./substrate -> target
            ./cargo-workspaces/cargo-workspaces -> target
      - name: Build `cargo-workspaces`
        working-directory: cargo-workspaces/cargo-workspaces
        run: cargo build
      - name: Publish crates
        working-directory: substrate
        run: ../cargo-workspaces/cargo-workspaces/target/debug/cargo-ws workspaces publish --from-git --token=${{ secrets.KTRA_TOKEN }} --registry=substrate --yes
=======
    uses: ./.github/workflows/check-workspace.yml
  coverage:
    uses: ./.github/workflows/coverage.yml
>>>>>>> 12fdbc6a
<|MERGE_RESOLUTION|>--- conflicted
+++ resolved
@@ -44,7 +44,6 @@
               --repo-url ${{ GITHUB_REPOSITORY }}
           done
   check-workspace:
-<<<<<<< HEAD
     name: Check workspace
     uses: ./.github/workflows/check-workspace.yml
   publish-crates:
@@ -81,8 +80,5 @@
       - name: Publish crates
         working-directory: substrate
         run: ../cargo-workspaces/cargo-workspaces/target/debug/cargo-ws workspaces publish --from-git --token=${{ secrets.KTRA_TOKEN }} --registry=substrate --yes
-=======
-    uses: ./.github/workflows/check-workspace.yml
   coverage:
-    uses: ./.github/workflows/coverage.yml
->>>>>>> 12fdbc6a
+    uses: ./.github/workflows/coverage.yml