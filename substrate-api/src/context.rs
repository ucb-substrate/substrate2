--- conflicted
+++ resolved
@@ -9,11 +9,10 @@
 use tracing::{span, Level};
 
 use crate::error::Result;
-<<<<<<< HEAD
-use crate::io::{FlatLen, LayoutDataBuilder, LayoutType, NodeContext, SchematicType};
-=======
-use crate::io::{FlatLen, Flatten, LayoutType, NodeContext, Port, SchematicType};
->>>>>>> 28115f09
+use crate::io::{
+    FlatLen, Flatten, HasNameTree, LayoutDataBuilder, LayoutType, NodeContext, Port, SchematicType,
+};
+use crate::layout::element::RawCell;
 use crate::layout::error::{GdsExportError, LayoutError};
 use crate::layout::gds::GdsExporter;
 use crate::layout::Cell as LayoutCell;
@@ -121,13 +120,22 @@
             let mut cell_builder = LayoutCellBuilder::new(id, block.name(), context_clone);
             let _guard = span.enter();
             let data = block.layout(&mut io_builder, &mut cell_builder);
-            data.and_then(|data| {
-                Ok(LayoutCell::new(
+
+            let io = io_builder.build()?;
+            let ports = HashMap::from_iter(
+                block
+                    .io()
+                    .flat_names(arcstr::literal!("io"))
+                    .into_iter()
+                    .zip(io.flatten_vec().into_iter()),
+            );
+            data.map(|data| {
+                LayoutCell::new(
                     block,
                     data,
-                    Arc::new(io_builder.build()?),
-                    Arc::new(cell_builder.into()),
-                ))
+                    Arc::new(io),
+                    Arc::new(RawCell::from_ports_and_builder(ports, cell_builder)),
+                )
             })
         })
     }
