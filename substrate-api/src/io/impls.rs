//! Built-in implementations of IO traits.

<<<<<<< HEAD
use std::{ops::DerefMut, slice::SliceIndex};
=======
use std::fmt::Display;
use std::slice::SliceIndex;
>>>>>>> 28115f09

use super::*;

impl<T> FlatLen for &T
where
    T: FlatLen,
{
    fn len(&self) -> usize {
        (*self).len()
    }
}

impl<T> Flatten<Node> for &T
where
    T: Flatten<Node>,
{
    fn flatten<E>(&self, output: &mut E)
    where
        E: Extend<Node>,
    {
        (*self).flatten(output)
    }
}

/// Blocks with no ports can declare their `Io` as `()`.
impl Io for () {}

impl FlatLen for () {
    fn len(&self) -> usize {
        0
    }
}

impl Flatten<Direction> for () {
    fn flatten<E>(&self, _output: &mut E)
    where
        E: Extend<Direction>,
    {
    }
}

impl Undirected for () {}

impl SchematicType for () {
    type Data = ();
    fn instantiate<'n>(&self, ids: &'n [Node]) -> (Self::Data, &'n [Node]) {
        ((), ids)
    }

    fn names(&self) -> Option<Vec<NameTree>> {
        None
    }
}

impl Flatten<Node> for () {
    fn flatten<E>(&self, _output: &mut E)
    where
        E: Extend<Node>,
    {
    }
}

impl LayoutType for () {
    type Data = ();
    type Builder = ();

    fn builder(&self) {}
}

impl LayoutDataBuilder<()> for () {
    fn build(self) -> Result<()> {
        Ok(())
    }
}

impl Flatten<PortGeometry> for () {
    fn flatten<E>(&self, _output: &mut E)
    where
        E: Extend<PortGeometry>,
    {
    }
}

impl FlatLen for Signal {
    fn len(&self) -> usize {
        1
    }
}

impl SchematicType for Signal {
    type Data = Node;
    fn instantiate<'n>(&self, ids: &'n [Node]) -> (Self::Data, &'n [Node]) {
        if let [id, rest @ ..] = ids {
            (*id, rest)
        } else {
            unreachable!();
        }
    }

    fn names(&self) -> Option<Vec<NameTree>> {
        Some(vec![])
    }
}

impl LayoutType for Signal {
    type Data = PortGeometry;
    type Builder = PortGeometryBuilder;

    fn builder(&self) -> Self::Builder {
        PortGeometryBuilder::default()
    }
}

impl Undirected for Signal {}

impl FlatLen for Node {
    fn len(&self) -> usize {
        1
    }
}

impl Flatten<Node> for Node {
    fn flatten<E>(&self, output: &mut E)
    where
        E: Extend<Node>,
    {
        output.extend(std::iter::once(*self));
    }
}

impl Undirected for Node {}

impl FlatLen for PortGeometry {
    fn len(&self) -> usize {
        1
    }
}

impl Flatten<PortGeometry> for PortGeometry {
    fn flatten<E>(&self, output: &mut E)
    where
        E: Extend<PortGeometry>,
    {
        output.extend(std::iter::once(self.clone()));
    }
}

impl HasTransformedView for PortGeometry {
    type TransformedView<'a> = TransformedPortGeometry<'a>;

    fn transformed_view(
        &self,
        trans: geometry::transform::Transformation,
    ) -> Self::TransformedView<'_> {
        Self::TransformedView {
            primary: self.primary.transformed_view(trans),
            unnamed_shapes: self.unnamed_shapes.transformed_view(trans),
            named_shapes: self.named_shapes.transformed_view(trans),
        }
    }
}

impl Undirected for PortGeometry {}

impl FlatLen for PortGeometryBuilder {
    fn len(&self) -> usize {
        1
    }
}

impl LayoutDataBuilder<PortGeometry> for PortGeometryBuilder {
    fn build(self) -> Result<PortGeometry> {
        Ok(PortGeometry {
            primary: self.primary.ok_or_else(|| {
                tracing::event!(
                    Level::ERROR,
                    "primary shape in port geometry was not specified"
                );
                LayoutError::IoDefinition
            })?,
            unnamed_shapes: self.unnamed_shapes,
            named_shapes: self.named_shapes,
        })
    }
}

impl Undirected for PortGeometryBuilder {}

impl<T: Undirected> AsRef<T> for Input<T> {
    fn as_ref(&self) -> &T {
        &self.0
    }
}

impl<T: Undirected> Deref for Input<T> {
    type Target = T;
    fn deref(&self) -> &Self::Target {
        &self.0
    }
}

impl<'a, T: Undirected + HasTransformedView> Deref for TransformedInput<'a, T> {
    type Target = Transformed<'a, T>;
    fn deref(&self) -> &Self::Target {
        &self.0
    }
}

impl<T: Undirected> DerefMut for Input<T> {
    fn deref_mut(&mut self) -> &mut Self::Target {
        &mut self.0
    }
}

impl<T: Undirected> Borrow<T> for Input<T> {
    fn borrow(&self) -> &T {
        &self.0
    }
}

impl<T> SchematicType for Input<T>
where
    T: Undirected + SchematicType,
    T::Data: Undirected,
{
    type Data = Input<T::Data>;
    fn instantiate<'n>(&self, ids: &'n [Node]) -> (Self::Data, &'n [Node]) {
        let (data, ids) = self.0.instantiate(ids);
        (Input(data), ids)
    }
    fn names(&self) -> Option<Vec<NameTree>> {
        self.0.names()
    }
}

impl<T> LayoutType for Input<T>
where
    T: Undirected + LayoutType,
    T::Data: Undirected,
    T::Builder: Undirected,
{
    type Data = Input<T::Data>;
    type Builder = Input<T::Builder>;

    fn builder(&self) -> Self::Builder {
        Input(self.0.builder())
    }
}

impl<T: Undirected + HasTransformedView> HasTransformedView for Input<T> {
    type TransformedView<'a> = TransformedInput<'a, T> where T: 'a;

    fn transformed_view(
        &self,
        trans: geometry::transform::Transformation,
    ) -> Self::TransformedView<'_> {
        TransformedInput(self.0.transformed_view(trans))
    }
}

impl<T: Undirected + LayoutData, B: Undirected + LayoutDataBuilder<T>> LayoutDataBuilder<Input<T>>
    for Input<B>
{
    fn build(self) -> Result<Input<T>> {
        Ok(Input(self.0.build()?))
    }
}

impl<T: Undirected + Flatten<PortGeometry>> Flatten<PortGeometry> for Input<T> {
    fn flatten<E>(&self, output: &mut E)
    where
        E: Extend<PortGeometry>,
    {
        self.0.flatten(output)
    }
}

impl<T: Undirected + FlatLen> FlatLen for Input<T> {
    #[inline]
    fn len(&self) -> usize {
        self.0.len()
    }
}

impl<T: Undirected + FlatLen> Flatten<Direction> for Input<T> {
    fn flatten<E>(&self, output: &mut E)
    where
        E: Extend<Direction>,
    {
        output.extend(std::iter::repeat(Direction::Input).take(self.0.len()))
    }
}
impl<T: Undirected + Flatten<Node>> Flatten<Node> for Input<T> {
    fn flatten<E>(&self, output: &mut E)
    where
        E: Extend<Node>,
    {
        self.0.flatten(output);
    }
}

impl<T> SchematicType for Output<T>
where
    T: Undirected + SchematicType,
    T::Data: Undirected,
{
    type Data = Output<T::Data>;
    fn instantiate<'n>(&self, ids: &'n [Node]) -> (Self::Data, &'n [Node]) {
        let (data, ids) = self.0.instantiate(ids);
        (Output(data), ids)
    }
    fn names(&self) -> Option<Vec<NameTree>> {
        self.0.names()
    }
}

impl<T> LayoutType for Output<T>
where
    T: Undirected + LayoutType,
    T::Data: Undirected,
    T::Builder: Undirected,
{
    type Data = Output<T::Data>;
    type Builder = Output<T::Builder>;

    fn builder(&self) -> Self::Builder {
        Output(self.0.builder())
    }
}

impl<T: Undirected + HasTransformedView> HasTransformedView for Output<T> {
    type TransformedView<'a> = TransformedOutput<'a, T> where T: 'a;

    fn transformed_view(
        &self,
        trans: geometry::transform::Transformation,
    ) -> Self::TransformedView<'_> {
        TransformedOutput(self.0.transformed_view(trans))
    }
}

impl<T: Undirected + LayoutData, B: Undirected + LayoutDataBuilder<T>> LayoutDataBuilder<Output<T>>
    for Output<B>
{
    fn build(self) -> Result<Output<T>> {
        Ok(Output(self.0.build()?))
    }
}

impl<T: Undirected + Flatten<PortGeometry>> Flatten<PortGeometry> for Output<T> {
    fn flatten<E>(&self, output: &mut E)
    where
        E: Extend<PortGeometry>,
    {
        self.0.flatten(output)
    }
}

impl<T: Undirected + FlatLen> FlatLen for Output<T> {
    #[inline]
    fn len(&self) -> usize {
        self.0.len()
    }
}

impl<T: Undirected + FlatLen> Flatten<Direction> for Output<T> {
    fn flatten<E>(&self, output: &mut E)
    where
        E: Extend<Direction>,
    {
        output.extend(std::iter::repeat(Direction::Output).take(self.0.len()))
    }
}
impl<T: Undirected + Flatten<Node>> Flatten<Node> for Output<T> {
    fn flatten<E>(&self, output: &mut E)
    where
        E: Extend<Node>,
    {
        self.0.flatten(output);
    }
}

impl<T: Undirected> AsRef<T> for Output<T> {
    fn as_ref(&self) -> &T {
        &self.0
    }
}

impl<T: Undirected> Deref for Output<T> {
    type Target = T;
    fn deref(&self) -> &Self::Target {
        &self.0
    }
}

impl<'a, T: Undirected + HasTransformedView> Deref for TransformedOutput<'a, T> {
    type Target = Transformed<'a, T>;
    fn deref(&self) -> &Self::Target {
        &self.0
    }
}

impl<T: Undirected> DerefMut for Output<T> {
    fn deref_mut(&mut self) -> &mut Self::Target {
        &mut self.0
    }
}

impl<T: Undirected> Borrow<T> for Output<T> {
    fn borrow(&self) -> &T {
        &self.0
    }
}

impl<T> SchematicType for InOut<T>
where
    T: Undirected + SchematicType,
    T::Data: Undirected,
{
    type Data = InOut<T::Data>;
    fn instantiate<'n>(&self, ids: &'n [Node]) -> (Self::Data, &'n [Node]) {
        let (data, ids) = self.0.instantiate(ids);
        (InOut(data), ids)
    }
    fn names(&self) -> Option<Vec<NameTree>> {
        self.0.names()
    }
}

impl<T> LayoutType for InOut<T>
where
    T: Undirected + LayoutType,
    T::Data: Undirected,
    T::Builder: Undirected,
{
    type Data = InOut<T::Data>;
    type Builder = InOut<T::Builder>;

    fn builder(&self) -> Self::Builder {
        InOut(self.0.builder())
    }
}

impl<T: Undirected + HasTransformedView> HasTransformedView for InOut<T> {
    type TransformedView<'a> = TransformedInOut<'a, T> where T: 'a;

    fn transformed_view(
        &self,
        trans: geometry::transform::Transformation,
    ) -> Self::TransformedView<'_> {
        TransformedInOut(self.0.transformed_view(trans))
    }
}

impl<T: Undirected + LayoutData, B: Undirected + LayoutDataBuilder<T>> LayoutDataBuilder<InOut<T>>
    for InOut<B>
{
    fn build(self) -> Result<InOut<T>> {
        Ok(InOut(self.0.build()?))
    }
}

impl<T: Undirected + Flatten<PortGeometry>> Flatten<PortGeometry> for InOut<T> {
    fn flatten<E>(&self, output: &mut E)
    where
        E: Extend<PortGeometry>,
    {
        self.0.flatten(output)
    }
}

impl<T: Undirected + FlatLen> FlatLen for InOut<T> {
    #[inline]
    fn len(&self) -> usize {
        self.0.len()
    }
}
impl<T: Undirected + FlatLen> Flatten<Direction> for InOut<T> {
    fn flatten<E>(&self, output: &mut E)
    where
        E: Extend<Direction>,
    {
        output.extend(std::iter::repeat(Direction::Input).take(self.0.len()))
    }
}
impl<T: Undirected + Flatten<Node>> Flatten<Node> for InOut<T> {
    fn flatten<E>(&self, output: &mut E)
    where
        E: Extend<Node>,
    {
        self.0.flatten(output);
    }
}
impl<T: Undirected> AsRef<T> for InOut<T> {
    fn as_ref(&self) -> &T {
        &self.0
    }
}
impl<T: Undirected> Deref for InOut<T> {
    type Target = T;
    fn deref(&self) -> &Self::Target {
        &self.0
    }
}

impl<'a, T: Undirected + HasTransformedView> Deref for TransformedInOut<'a, T> {
    type Target = Transformed<'a, T>;
    fn deref(&self) -> &Self::Target {
        &self.0
    }
}

impl<T: Undirected> DerefMut for InOut<T> {
    fn deref_mut(&mut self) -> &mut Self::Target {
        &mut self.0
    }
}

impl<T: Undirected> Borrow<T> for InOut<T> {
    fn borrow(&self) -> &T {
        &self.0
    }
}

impl<T: FlatLen> FlatLen for Array<T> {
    fn len(&self) -> usize {
        self.ty.len() * self.len
    }
}

impl<T: SchematicType> SchematicType for Array<T> {
    type Data = ArrayData<T::Data>;

    fn instantiate<'n>(&self, mut ids: &'n [Node]) -> (Self::Data, &'n [Node]) {
        let elems = (0..self.len)
            .scan(&mut ids, |ids, _| {
                let (elem, new_ids) = self.ty.instantiate(ids);
                **ids = new_ids;
                Some(elem)
            })
            .collect();
        (
            ArrayData {
                elems,
                ty_len: self.ty.len(),
            },
            ids,
        )
    }

    fn names(&self) -> Option<Vec<NameTree>> {
        if self.len == 0 {
            return None;
        }
        let inner = self.ty.names()?;
        Some(
            (0..self.len)
                .map(|i| NameTree {
                    fragment: NameFragment::Idx(i),
                    children: inner.clone(),
                })
                .collect(),
        )
    }
}

impl<T: LayoutType> LayoutType for Array<T> {
    type Data = ArrayData<T::Data>;
    type Builder = ArrayData<T::Builder>;

    fn builder(&self) -> Self::Builder {
        Self::Builder {
            elems: (0..self.len).map(|_| self.ty.builder()).collect(),
            ty_len: self.ty.len(),
        }
    }
}

// TODO: Maybe do lazy transformation here.
impl<T: HasTransformedView> HasTransformedView for ArrayData<T> {
    type TransformedView<'a>
    = ArrayData<Transformed<'a, T>> where T: 'a;

    fn transformed_view(
        &self,
        trans: geometry::transform::Transformation,
    ) -> Self::TransformedView<'_> {
        Self::TransformedView {
            elems: self
                .elems
                .iter()
                .map(|elem: &T| elem.transformed_view(trans))
                .collect(),
            ty_len: self.ty_len,
        }
    }
}

impl<T: LayoutData, B: LayoutDataBuilder<T>> LayoutDataBuilder<ArrayData<T>> for ArrayData<B> {
    fn build(self) -> Result<ArrayData<T>> {
        let mut elems = Vec::new();
        for e in self.elems {
            elems.push(e.build()?);
        }
        Ok(ArrayData {
            elems,
            ty_len: self.ty_len,
        })
    }
}

impl<T: Flatten<Direction>> Flatten<Direction> for Array<T> {
    fn flatten<E>(&self, output: &mut E)
    where
        E: Extend<Direction>,
    {
        for _ in 0..self.len {
            self.ty.flatten(output);
        }
    }
}

impl<T: Undirected> Undirected for Array<T> {}

impl<T: FlatLen> FlatLen for ArrayData<T> {
    fn len(&self) -> usize {
        self.elems.len() * self.ty_len
    }
}

impl<T: Flatten<Node>> Flatten<Node> for ArrayData<T> {
    fn flatten<E>(&self, output: &mut E)
    where
        E: Extend<Node>,
    {
        self.elems.iter().for_each(|e| e.flatten(output));
    }
}

impl<T: Flatten<PortGeometry>> Flatten<PortGeometry> for ArrayData<T> {
    fn flatten<E>(&self, output: &mut E)
    where
        E: Extend<PortGeometry>,
    {
        self.elems.iter().for_each(|e| e.flatten(output));
    }
}

impl<T, I> Index<I> for ArrayData<T>
where
    I: SliceIndex<[T]>,
{
    type Output = <I as SliceIndex<[T]>>::Output;
    #[inline]
    fn index(&self, index: I) -> &Self::Output {
        Index::index(&self.elems, index)
    }
}

impl<T: Undirected> Undirected for ArrayData<T> {}

impl<T> Connect<T> for T {}
impl<T: Undirected> Connect<T> for Input<T> {}
impl<T: Undirected> Connect<T> for Output<T> {}
impl<T: Undirected> Connect<T> for InOut<T> {}
impl<T: Undirected> Connect<Input<T>> for T {}
impl<T: Undirected> Connect<Output<T>> for T {}
impl<T: Undirected> Connect<InOut<T>> for T {}

// For analog circuits, we don't check directionality of connections.
impl<T: Undirected> Connect<Input<T>> for Output<T> {}
impl<T: Undirected> Connect<Input<T>> for InOut<T> {}
impl<T: Undirected> Connect<Output<T>> for Input<T> {}
impl<T: Undirected> Connect<Output<T>> for InOut<T> {}
impl<T: Undirected> Connect<InOut<T>> for Input<T> {}
impl<T: Undirected> Connect<InOut<T>> for Output<T> {}

impl From<ArcStr> for NameFragment {
    fn from(value: ArcStr) -> Self {
        Self::Str(value)
    }
}

impl From<&str> for NameFragment {
    fn from(value: &str) -> Self {
        Self::Str(ArcStr::from(value))
    }
}

impl From<usize> for NameFragment {
    fn from(value: usize) -> Self {
        Self::Idx(value)
    }
}

impl Display for NameFragment {
    fn fmt(&self, f: &mut std::fmt::Formatter<'_>) -> std::fmt::Result {
        match self {
            Self::Str(s) => write!(f, "{s}"),
            Self::Idx(i) => write!(f, "{i}"),
        }
    }
}

impl Display for NameBuf {
    fn fmt(&self, f: &mut std::fmt::Formatter<'_>) -> std::fmt::Result {
        if let Some(fragment) = self.fragments.get(0) {
            write!(f, "{fragment}")?;
        }
        for fragment in self.fragments.iter().skip(1) {
            write!(f, "_{fragment}")?;
        }
        Ok(())
    }
}

impl NameTree {
    /// Create a new name tree rooted at the given name fragment.
    pub fn new(fragment: impl Into<NameFragment>, children: Vec<NameTree>) -> Self {
        Self {
            fragment: fragment.into(),
            children,
        }
    }

    /// Flattens the node name tree, returning a list of [`NameBuf`]s.
    pub fn flatten(&self) -> Vec<NameBuf> {
        self.flatten_inner(NameBuf::new())
    }

    fn flatten_inner(&self, mut parent: NameBuf) -> Vec<NameBuf> {
        parent.fragments.push(self.fragment.clone());
        if self.children.is_empty() {
            return vec![parent];
        }
        self.children
            .iter()
            .flat_map(|c| c.flatten_inner(parent.clone()))
            .collect()
    }
}

impl FlatLen for NameTree {
    fn len(&self) -> usize {
        // Leaf nodes have a flattened length of 1.
        if self.children.is_empty() {
            return 1;
        }

        self.children.iter().map(|c| c.len()).sum()
    }
}

impl Flatten<NameBuf> for NameTree {
    fn flatten<E>(&self, output: &mut E)
    where
        E: Extend<NameBuf>,
    {
        output.extend(self.flatten());
    }
    fn flatten_vec(&self) -> Vec<NameBuf> {
        self.flatten()
    }
}

impl NameBuf {
    /// Creates a new, empty [`NameBuf`].
    #[inline]
    pub fn new() -> Self {
        Default::default()
    }
}

impl Port {
    #[inline]
    pub(crate) fn new(node: Node, direction: Direction) -> Self {
        Self { node, direction }
    }

    #[inline]
    #[allow(dead_code)]
    pub(crate) fn direction(&self) -> Direction {
        self.direction
    }

    #[inline]
    pub(crate) fn node(&self) -> Node {
        self.node
    }
}

#[cfg(test)]
mod tests {
    use crate::io::*;

    #[test]
    fn flatten_name_tree() {
        let tree = NameTree::new(
            "io",
            vec![
                NameTree::new(
                    "pwr",
                    vec![NameTree::new("vdd", vec![]), NameTree::new("vss", vec![])],
                ),
                NameTree::new("out", vec![]),
            ],
        );

        assert_eq!(
            tree.flatten(),
            vec![
                NameBuf {
                    fragments: vec![
                        NameFragment::from("io"),
                        NameFragment::from("pwr"),
                        NameFragment::from("vdd")
                    ]
                },
                NameBuf {
                    fragments: vec![
                        NameFragment::from("io"),
                        NameFragment::from("pwr"),
                        NameFragment::from("vss")
                    ]
                },
                NameBuf {
                    fragments: vec![NameFragment::from("io"), NameFragment::from("out")]
                },
            ]
        );
        assert_eq!(tree.len(), 3);
    }
}<|MERGE_RESOLUTION|>--- conflicted
+++ resolved
@@ -1,11 +1,7 @@
 //! Built-in implementations of IO traits.
 
-<<<<<<< HEAD
+use std::fmt::Display;
 use std::{ops::DerefMut, slice::SliceIndex};
-=======
-use std::fmt::Display;
-use std::slice::SliceIndex;
->>>>>>> 28115f09
 
 use super::*;
 
@@ -54,7 +50,9 @@
     fn instantiate<'n>(&self, ids: &'n [Node]) -> (Self::Data, &'n [Node]) {
         ((), ids)
     }
-
+}
+
+impl HasNameTree for () {
     fn names(&self) -> Option<Vec<NameTree>> {
         None
     }
@@ -104,10 +102,6 @@
             unreachable!();
         }
     }
-
-    fn names(&self) -> Option<Vec<NameTree>> {
-        Some(vec![])
-    }
 }
 
 impl LayoutType for Signal {
@@ -116,6 +110,12 @@
 
     fn builder(&self) -> Self::Builder {
         PortGeometryBuilder::default()
+    }
+}
+
+impl HasNameTree for Signal {
+    fn names(&self) -> Option<Vec<NameTree>> {
+        Some(vec![])
     }
 }
 
@@ -236,9 +236,6 @@
         let (data, ids) = self.0.instantiate(ids);
         (Input(data), ids)
     }
-    fn names(&self) -> Option<Vec<NameTree>> {
-        self.0.names()
-    }
 }
 
 impl<T> LayoutType for Input<T>
@@ -255,6 +252,12 @@
     }
 }
 
+impl<T: Undirected + HasNameTree> HasNameTree for Input<T> {
+    fn names(&self) -> Option<Vec<NameTree>> {
+        self.0.names()
+    }
+}
+
 impl<T: Undirected + HasTransformedView> HasTransformedView for Input<T> {
     type TransformedView<'a> = TransformedInput<'a, T> where T: 'a;
 
@@ -317,9 +320,6 @@
         let (data, ids) = self.0.instantiate(ids);
         (Output(data), ids)
     }
-    fn names(&self) -> Option<Vec<NameTree>> {
-        self.0.names()
-    }
 }
 
 impl<T> LayoutType for Output<T>
@@ -336,6 +336,12 @@
     }
 }
 
+impl<T: Undirected + HasNameTree> HasNameTree for Output<T> {
+    fn names(&self) -> Option<Vec<NameTree>> {
+        self.0.names()
+    }
+}
+
 impl<T: Undirected + HasTransformedView> HasTransformedView for Output<T> {
     type TransformedView<'a> = TransformedOutput<'a, T> where T: 'a;
 
@@ -430,9 +436,6 @@
         let (data, ids) = self.0.instantiate(ids);
         (InOut(data), ids)
     }
-    fn names(&self) -> Option<Vec<NameTree>> {
-        self.0.names()
-    }
 }
 
 impl<T> LayoutType for InOut<T>
@@ -446,6 +449,12 @@
 
     fn builder(&self) -> Self::Builder {
         InOut(self.0.builder())
+    }
+}
+
+impl<T: Undirected + HasNameTree> HasNameTree for InOut<T> {
+    fn names(&self) -> Option<Vec<NameTree>> {
+        self.0.names()
     }
 }
 
@@ -555,7 +564,21 @@
             ids,
         )
     }
-
+}
+
+impl<T: LayoutType> LayoutType for Array<T> {
+    type Data = ArrayData<T::Data>;
+    type Builder = ArrayData<T::Builder>;
+
+    fn builder(&self) -> Self::Builder {
+        Self::Builder {
+            elems: (0..self.len).map(|_| self.ty.builder()).collect(),
+            ty_len: self.ty.len(),
+        }
+    }
+}
+
+impl<T: HasNameTree> HasNameTree for Array<T> {
     fn names(&self) -> Option<Vec<NameTree>> {
         if self.len == 0 {
             return None;
@@ -569,18 +592,6 @@
                 })
                 .collect(),
         )
-    }
-}
-
-impl<T: LayoutType> LayoutType for Array<T> {
-    type Data = ArrayData<T::Data>;
-    type Builder = ArrayData<T::Builder>;
-
-    fn builder(&self) -> Self::Builder {
-        Self::Builder {
-            elems: (0..self.len).map(|_| self.ty.builder()).collect(),
-            ty_len: self.ty.len(),
-        }
     }
 }
 
