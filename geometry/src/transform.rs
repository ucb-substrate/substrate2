//! Transformation types and traits.

use std::collections::HashMap;
use std::hash::Hash;
use std::slice::SliceIndex;

use impl_trait_for_tuples::impl_for_tuples;
use serde::{Deserialize, Serialize};

use super::orientation::Orientation;
use crate::point::Point;
use crate::wrap_angle;

/// A transformation representing translation, rotation, and reflection of geometry.
///
/// This object does not support scaling of geometry.
#[derive(Debug, Default, Clone, Copy, PartialEq)]
pub struct Transformation {
    /// The transformation matrix represented in row-major order.
    pub(crate) a: [[f64; 2]; 2],
    /// The x-y translation applied after the transformation.
    pub(crate) b: [f64; 2],
}
impl Transformation {
    /// Returns the identity transform, leaving any transformed object unmodified.
    pub fn identity() -> Self {
        Self {
            a: [[1., 0.], [0., 1.]],
            b: [0., 0.],
        }
    }
    /// Returns a translation by `(x,y)`.
    pub fn translate(x: f64, y: f64) -> Self {
        Self {
            a: [[1., 0.], [0., 1.]],
            b: [x, y],
        }
    }
    /// Returns a rotatation by `angle` degrees.
    pub fn rotate(angle: f64) -> Self {
        let sin = angle.to_radians().sin();
        let cos = angle.to_radians().cos();
        Self {
            a: [[cos, -sin], [sin, cos]],
            b: [0., 0.],
        }
    }
    /// Returns a reflection about the x-axis.
    pub fn reflect_vert() -> Self {
        Self {
            a: [[1., 0.], [0., -1.]],
            b: [0., 0.],
        }
    }

    /// Returns a new [`TransformationBuilder`].
    #[inline]
    pub fn builder() -> TransformationBuilder {
        TransformationBuilder::default()
    }

    /// Creates a transform from only an offset.
    ///
    /// The resulting transformation will apply only a translation
    /// (i.e. no rotations/reflections).
    pub fn from_offset(offset: Point) -> Self {
        Self::builder()
            .point(offset)
            .orientation(Orientation::default())
            .build()
    }

    /// Creates a transform from an offset and [`Orientation`].
    pub fn from_offset_and_orientation(offset: Point, orientation: impl Into<Orientation>) -> Self {
        Self::builder()
            .point(offset)
            .orientation(orientation.into())
            .build()
    }

    /// Creates a transform from an offset, angle, and a bool indicating
    /// whether or not to reflect vertically.
    pub fn from_opts(offset: Point, reflect_vert: bool, angle: f64) -> Self {
        Self::builder()
            .point(offset)
            .reflect_vert(reflect_vert)
            .angle(angle)
            .build()
    }

    /// Create a new [`Transformation`] that is the cascade of `parent` and `child`.
    ///
    /// "Parents" and "children" refer to typical layout-instance hierarchies,
    /// in which each layer of instance has a nested set of transformations relative to its top-level parent.
    ///
    /// Note this operation *is not* commutative.
    /// For example the set of transformations:
    /// * (a) Reflect vertically, then
    /// * (b) Translate by (1,1)
    /// * (c) Place a point at (local coordinate) (1,1)
    /// Lands said point at (2,-2) in top-level space,
    /// whereas reversing the order of (a) and (b) lands it at (2,0).
    pub fn cascade(parent: Transformation, child: Transformation) -> Transformation {
        // The result-transform's origin is the parent's origin,
        // plus the parent-transformed child's origin
        let mut b = matvec(&parent.a, &child.b);
        b[0] += parent.b[0];
        b[1] += parent.b[1];
        // And the cascade-matrix is the product of the parent's and child's
        let a = matmul(&parent.a, &child.a);
        Self { a, b }
    }

    /// The point representing the translation of this transformation.
    pub fn offset_point(&self) -> Point {
        Point {
            x: self.b[0].round() as i64,
            y: self.b[1].round() as i64,
        }
    }

    /// Returns an [`Orientation`] corresponding to this transformation.
    pub fn orientation(&self) -> Orientation {
        let reflect_vert = self.a[0][0].signum() != self.a[1][1].signum();
        let sin = self.a[1][0];
        let cos = self.a[0][0];
        let angle = cos.acos().to_degrees();
        let angle = if sin > 0f64 {
            angle
        } else {
            wrap_angle(-angle)
        };
        Orientation {
            reflect_vert,
            angle,
        }
    }
}

impl<T> From<T> for Transformation
where
    T: Into<Orientation>,
{
    fn from(value: T) -> Self {
        Self::builder().orientation(value).build()
    }
}

/// A builder for creating transformations from translations and [`Orientation`]s.
#[derive(Debug, Clone, Default, PartialEq, Serialize, Deserialize)]
pub struct TransformationBuilder {
    x: f64,
    y: f64,
    reflect_vert: bool,
    angle: f64,
}

impl TransformationBuilder {
    /// Specifies the x-y translation encoded by the transformation.
    pub fn point(&mut self, point: impl Into<Point>) -> &mut Self {
        let point = point.into();
        self.x = point.x as f64;
        self.y = point.y as f64;
        self
    }

    /// Specifies the [`Orientation`] applied by this transformation.
    pub fn orientation(&mut self, o: impl Into<Orientation>) -> &mut Self {
        let o = o.into();
        self.reflect_vert = o.reflect_vert;
        self.angle = o.angle;
        self
    }

    /// Specifies the angle of rotation encoded by this transformation.
    pub fn angle(&mut self, angle: f64) -> &mut Self {
        self.angle = angle;
        self
    }

    /// Specifies whether the transformation results in a vertical reflection.
    pub fn reflect_vert(&mut self, reflect_vert: bool) -> &mut Self {
        self.reflect_vert = reflect_vert;
        self
    }

    /// Builds a [`Transformation`] from the specified parameters.
    pub fn build(&mut self) -> Transformation {
        let b = [self.x, self.y];
        let sin = self.angle.to_radians().sin();
        let cos = self.angle.to_radians().cos();
        let sin_refl = if self.reflect_vert { sin } else { -sin };
        let cos_refl = if self.reflect_vert { -cos } else { cos };
        let a = [[cos, sin_refl], [sin, cos_refl]];
        Transformation { a, b }
    }
}

/// Multiples two 2x2 matrices, returning a new 2x2 matrix
fn matmul(a: &[[f64; 2]; 2], b: &[[f64; 2]; 2]) -> [[f64; 2]; 2] {
    [
        [
            a[0][0] * b[0][0] + a[0][1] * b[1][0],
            a[0][0] * b[0][1] + a[0][1] * b[1][1],
        ],
        [
            a[1][0] * b[0][0] + a[1][1] * b[1][0],
            a[1][0] * b[0][1] + a[1][1] * b[1][1],
        ],
    ]
}
/// Multiplies a 2x2 matrix by a 2-entry vector, returning a new 2-entry vector.
fn matvec(a: &[[f64; 2]; 2], b: &[f64; 2]) -> [f64; 2] {
    [
        a[0][0] * b[0] + a[0][1] * b[1],
        a[1][0] * b[0] + a[1][1] * b[1],
    ]
}

/// A trait for specifying how an object is changed by a transformation.
#[impl_for_tuples(32)]
pub trait TransformMut {
    /// Applies matrix-vector [`Transformation`] `trans`.
    fn transform_mut(&mut self, trans: Transformation);
}

impl<T: TransformMut> TransformMut for Vec<T> {
    fn transform_mut(&mut self, trans: Transformation) {
        for i in self.iter_mut() {
            i.transform_mut(trans);
        }
    }
}

impl<T: TransformMut> TransformMut for Option<T> {
    fn transform_mut(&mut self, trans: Transformation) {
        if let Some(inner) = self.as_mut() {
            inner.transform_mut(trans);
        }
    }
}

/// A trait for specifying how an object is changed by a transformation.
///
/// Takes in an owned copy of the shape and returns the transformed version.
pub trait Transform: TransformMut + Sized {
    /// Applies matrix-vector [`Transformation`] `trans`.
    ///
    /// Creates a new shape at a location equal to the transformation of the original.
    fn transform(mut self, trans: Transformation) -> Self {
        self.transform_mut(trans);
        self
    }
}

impl<T: TransformMut + Sized> Transform for T {}

/// A trait for specifying how a shape is translated by a [`Point`].
#[impl_for_tuples(32)]
pub trait TranslateMut {
    /// Translates the shape by a [`Point`] through mutation.
    fn translate_mut(&mut self, p: Point);
}

impl<T: TranslateMut> TranslateMut for Vec<T> {
    fn translate_mut(&mut self, p: Point) {
        for i in self.iter_mut() {
            i.translate_mut(p);
        }
    }
}

impl<T: TranslateMut> TranslateMut for Option<T> {
    fn translate_mut(&mut self, p: Point) {
        if let Some(inner) = self.as_mut() {
            inner.translate_mut(p);
        }
    }
}

/// A trait for specifying how a shape is translated by a [`Point`].
///
/// Takes in an owned copy of the shape and returns the translated version.
pub trait Translate: TranslateMut + Sized {
    /// Translates the shape by a [`Point`] through mutation.
    ///
    /// Creates a new shape at a location equal to the translation of the original.
    fn translate(mut self, p: Point) -> Self {
        self.translate_mut(p);
        self
    }
}

impl<T: TranslateMut + Sized> Translate for T {}

/// A trait for specifying how the transform of an object is computed.
///
/// For example, the transform view of a [`Rect`](crate::rect::Rect) may be an owned [`Rect`](crate::rect::Rect) since transformation can
/// be applied quickly while the transform view of a [`Vec<Rect>`] only lazily transforms
/// rectangles when they are queried.
pub trait HasTransformedView {
    /// An object storing a transformed view of `Self`.
    type TransformedView<'a>
    where
        Self: 'a;

    /// Produces a transformed view of `self`.
    fn transformed_view(&self, trans: Transformation) -> Self::TransformedView<'_>;
}

/// The type of the transformed view of `T`.
pub type Transformed<'a, T> = <T as HasTransformedView>::TransformedView<'a>;

<<<<<<< HEAD
impl HasTransformedView for () {
    type TransformedView<'a> = ();

    fn transformed_view(&self, _trans: Transformation) -> Self::TransformedView<'_> {}
}

=======
>>>>>>> d9cf26ec
/// A transformed view of a vector.
pub struct TransformedVec<'a, T> {
    inner: &'a [T],
    trans: Transformation,
}

impl<T: HasTransformedView> HasTransformedView for [T] {
    type TransformedView<'a> = TransformedVec<'a, T> where T: 'a;

    fn transformed_view(&self, trans: Transformation) -> Self::TransformedView<'_> {
        TransformedVec { inner: self, trans }
    }
}

impl<'a, T: HasTransformedView> TransformedVec<'a, T> {
    /// Creates transform views of the contained elements and returns them in a vector.
    pub fn to_vec(&self) -> Vec<Transformed<T>> {
        self.inner
            .iter()
            .map(|elem| elem.transformed_view(self.trans))
            .collect()
    }
}

impl<'a, T: Transform + Clone> TransformedVec<'a, T> {
    /// Copies `self` into a new `Vec` with transformed contents.
    pub fn to_transformed_vec(&self) -> Vec<T> {
        (*self.inner)
            .iter()
            .map(|elem| elem.clone().transform(self.trans))
            .collect()
    }
}

impl<'a, T> TransformedVec<'a, T> {
    /// Returns `true` if the vector contains no elements.
    pub fn is_empty(&self) -> bool {
        self.inner.is_empty()
    }

    /// Returns the number of elements in the vector.
    pub fn len(&self) -> usize {
        self.inner.len()
    }

    /// Returns the element or elements at the given index or `None` if out of bounds.
    pub fn get<I>(&self, index: I) -> Option<Transformed<I::Output>>
    where
        I: SliceIndex<[T]>,
        I::Output: HasTransformedView,
    {
        self.inner
            .get(index)
            .map(|elem| elem.transformed_view(self.trans))
    }

    /// Returns the element or elements at the given index or panics if out of bounds.
    pub fn index<I>(&self, index: I) -> Transformed<I::Output>
    where
        I: SliceIndex<[T]>,
        I::Output: HasTransformedView,
    {
        self.get(index).unwrap()
    }

    /// Gets an owned copy of the transformed underlying data or `None` if out of bounds.
    pub fn get_transformed<I>(&self, index: I) -> Option<I::Output>
    where
        I: SliceIndex<[T]>,
        I::Output: Transform + Clone,
    {
        self.inner
            .get(index)
            .map(|elem| elem.clone().transform(self.trans))
    }

    /// Gets an owned copy of the transformed underlying data or panics if out of bounds.
    pub fn index_transformed<I>(&self, index: I) -> I::Output
    where
        I: SliceIndex<[T]>,
        I::Output: Transform + Clone,
    {
        self.get_transformed(index).unwrap()
    }
}

/// A transformed view of a hash map.
///
/// Note that keys are not transformed by default and should be handled separately. If keys must be
/// transformed, it might make sense to implement [`HasTransformedView`] on a new type that derefs
/// to a [`HashMap`].
pub struct TransformedHashMap<'a, K, V> {
    inner: &'a HashMap<K, V>,
    trans: Transformation,
}

impl<K, V: HasTransformedView> HasTransformedView for HashMap<K, V> {
    type TransformedView<'a> = TransformedHashMap<'a, K, V> where K: 'a, V: 'a;

    fn transformed_view(&self, trans: Transformation) -> Self::TransformedView<'_> {
        TransformedHashMap { inner: self, trans }
    }
}

impl<'a, K: Hash + Eq, V: HasTransformedView> TransformedHashMap<'a, K, V> {
    /// Creates transformed views of the contained elements and returns a HashMap mapping the
    /// original keys to the transformed views.
    pub fn to_hash_map(&self) -> HashMap<&K, Transformed<V>> {
        self.inner
            .iter()
            .map(|(k, v)| (k, v.transformed_view(self.trans)))
            .collect()
    }

    /// Returns the element or elements at the given index or `None` if the key does not exist.
    pub fn get(&self, k: &K) -> Option<Transformed<V>> {
        self.inner
            .get(k)
            .map(|elem| elem.transformed_view(self.trans))
    }

    /// Returns the element or elements at the given key or panics if the key does not exist.
    pub fn index(&self, k: &K) -> Transformed<V> {
        self.get(k).unwrap()
    }
}

impl<'a, K: Hash + Eq, V: Transform + Clone> TransformedHashMap<'a, K, V> {
    /// Copies `self` into a new `Vec` with transformed contents.
    pub fn to_transformed_hash_map(&self) -> HashMap<&K, V> {
        (*self.inner)
            .iter()
            .map(|(k, v)| (k, v.clone().transform(self.trans)))
            .collect()
    }

    /// Gets an owned copy of the transformed underlying data or `None` if the key does not exist.
    pub fn get_transformed(&self, k: &K) -> Option<V> {
        self.inner
            .get(k)
            .map(|elem| elem.clone().transform(self.trans))
    }

    /// Gets an owned copy of the transformed underlying data or panics if the key does not exist.
    pub fn index_transformed(&self, k: &K) -> V {
        self.get_transformed(k).unwrap()
    }
}

impl<'a, K, V> TransformedHashMap<'a, K, V> {
    /// Returns `true` if the map contains no elements.
    pub fn is_empty(&self) -> bool {
        self.inner.is_empty()
    }

    /// Returns the number of elements in the map.
    pub fn len(&self) -> usize {
        self.inner.len()
    }
}

impl<'a, K: Hash + Eq, V> TransformedHashMap<'a, K, V> {
    /// Returns `true` if the map contains a value for the specified key.
    pub fn contains_key(&self, k: &K) -> bool {
        self.inner.contains_key(k)
    }
}

#[cfg(test)]
mod tests {
    use std::sync::{Arc, Mutex};

    use super::*;
    use crate::{orientation::NamedOrientation, rect::Rect};

    #[test]
    fn matvec_works() {
        let a = [[1., 2.], [3., 4.]];
        let b = [5., 6.];
        assert_eq!(matvec(&a, &b), [17., 39.]);
    }

    #[test]
    fn matmul_works() {
        let a = [[1., 2.], [3., 4.]];
        let b = [[5., 6.], [7., 8.]];
        assert_eq!(matmul(&a, &b), [[19., 22.], [43., 50.]]);
    }

    #[test]
    fn cascade_identity_preserves_transformation() {
        for orientation in NamedOrientation::all_rectangular() {
            let tf = Transformation::from_offset_and_orientation(Point::new(520, 130), orientation);
            let casc = Transformation::cascade(tf, Transformation::identity());
            assert_eq!(
                tf, casc,
                "Cascading with identity produced incorrect transformation for orientation {:?}",
                orientation
            );
        }
    }

    #[test]
    fn transformation_offset_and_orientation_preserves_components() {
        let pt = Point::new(8930, 730);
        for orientation in NamedOrientation::all_rectangular() {
            println!("Testing orientation {:?}", orientation);
            let tf = Transformation::from_offset_and_orientation(pt, orientation);
            assert_eq!(tf.orientation(), orientation.into());
            assert_eq!(tf.offset_point(), pt);
        }
    }

    #[test]
    fn transformation_equivalent_to_offset_and_orientation() {
        for orientation in NamedOrientation::all_rectangular() {
            println!("Testing orientation {:?}", orientation);
            let tf1 =
                Transformation::from_offset_and_orientation(Point::new(380, 340), orientation);
            assert_eq!(tf1.orientation(), orientation.into());
            let tf2 =
                Transformation::from_offset_and_orientation(tf1.offset_point(), tf1.orientation());
            assert_eq!(tf1, tf2);
        }
    }

    #[test]
    fn point_transformations_work() {
        let pt = Point::new(2, 1);

        let pt_reflect_vert = pt.transform(Transformation::from_offset_and_orientation(
            Point::zero(),
            NamedOrientation::ReflectVert,
        ));
        assert_eq!(pt_reflect_vert, Point::new(2, -1));

        let pt_reflect_horiz = pt.transform(Transformation::from_offset_and_orientation(
            Point::zero(),
            NamedOrientation::ReflectHoriz,
        ));
        assert_eq!(pt_reflect_horiz, Point::new(-2, 1));

        let pt_r90 = pt.transform(Transformation::from_offset_and_orientation(
            Point::new(23, 11),
            NamedOrientation::R90,
        ));
        assert_eq!(pt_r90, Point::new(22, 13));

        let pt_r180 = pt.transform(Transformation::from_offset_and_orientation(
            Point::new(-50, 10),
            NamedOrientation::R180,
        ));
        assert_eq!(pt_r180, Point::new(-52, 9));

        let pt_r270 = pt.transform(Transformation::from_offset_and_orientation(
            Point::new(80, 90),
            NamedOrientation::R270,
        ));
        assert_eq!(pt_r270, Point::new(81, 88));

        let pt_r90cw = pt.transform(Transformation::from_offset_and_orientation(
            Point::new(5, 13),
            NamedOrientation::R90Cw,
        ));
        assert_eq!(pt_r90cw, Point::new(6, 11));

        let pt_r180cw = pt.transform(Transformation::from_offset_and_orientation(
            Point::zero(),
            NamedOrientation::R180Cw,
        ));
        assert_eq!(pt_r180cw, Point::new(-2, -1));

        let pt_r270cw = pt.transform(Transformation::from_offset_and_orientation(
            Point::new(1, 100),
            NamedOrientation::R270Cw,
        ));
        assert_eq!(pt_r270cw, Point::new(0, 102));

        let pt_flip_yx = pt.transform(Transformation::from_offset_and_orientation(
            Point::new(-65, -101),
            NamedOrientation::FlipYx,
        ));
        assert_eq!(pt_flip_yx, Point::new(-64, -99));

        let pt_flip_minus_yx = pt.transform(Transformation::from_offset_and_orientation(
            Point::new(1, -5),
            NamedOrientation::FlipMinusYx,
        ));
        assert_eq!(pt_flip_minus_yx, Point::new(0, -7));
    }

    #[test]
    fn translate_works_for_tuples() {
        let mut tuple = (
            Rect::from_sides(0, 0, 100, 200),
            Rect::from_sides(50, -50, 150, 0),
        );
        tuple.translate_mut(Point::new(5, 10));
        assert_eq!(
            tuple,
            (
                Rect::from_sides(5, 10, 105, 210),
                Rect::from_sides(55, -40, 155, 10)
            )
        );
    }

    #[test]
    fn translate_works_for_vecs() {
        let mut v = vec![
            Rect::from_sides(0, 0, 100, 200),
            Rect::from_sides(50, -50, 150, 0),
        ];
        v.translate_mut(Point::new(5, 10));
        assert_eq!(
            v,
            vec![
                Rect::from_sides(5, 10, 105, 210),
                Rect::from_sides(55, -40, 155, 10)
            ]
        );
    }

    #[test]
    fn transform_works_for_tuples() {
        let mut tuple = (
            Rect::from_sides(0, 0, 100, 200),
            Rect::from_sides(50, -50, 150, 0),
        );
        tuple.transform_mut(Transformation::from_offset_and_orientation(
            Point::zero(),
            NamedOrientation::R90,
        ));
        assert_eq!(
            tuple,
            (
                Rect::from_sides(-200, 0, 0, 100),
                Rect::from_sides(0, 50, 50, 150)
            )
        );
    }

    #[test]
    fn transform_works_for_vecs() {
        let mut v = vec![
            Rect::from_sides(0, 0, 100, 200),
            Rect::from_sides(50, -50, 150, 0),
        ];
        v.transform_mut(Transformation::from_offset_and_orientation(
            Point::zero(),
            NamedOrientation::R90,
        ));
        assert_eq!(
            v,
            vec![
                Rect::from_sides(-200, 0, 0, 100),
                Rect::from_sides(0, 50, 50, 150)
            ]
        );
    }

    #[derive(Debug, Clone)]
    struct LazyRect(Rect, Arc<Mutex<usize>>);

    impl TransformMut for LazyRect {
        fn transform_mut(&mut self, trans: Transformation) {
            *self.1.lock().unwrap() += 1;
            self.0.transform_mut(trans);
        }
    }

    impl HasTransformedView for LazyRect {
        type TransformedView<'a> = LazyRect;

        fn transformed_view(&self, trans: Transformation) -> Self::TransformedView<'_> {
            self.clone().transform(trans)
        }
    }

    #[test]
    fn transformed_vecs_lazily_evaluate_views() {
        let count = Arc::new(Mutex::new(0));
        let v = vec![
            LazyRect(Rect::from_sides(0, 0, 100, 200), count.clone()),
            LazyRect(Rect::from_sides(50, 50, 200, 100), count.clone()),
        ];

        let transformed_v = v.transformed_view(Transformation::translate(50f64, 50f64));

        assert_eq!(*count.lock().unwrap(), 0);

        let r1 = transformed_v.index(0);
        assert_eq!(*count.lock().unwrap(), 1);
        assert_eq!(r1.0, Rect::from_sides(50, 50, 150, 250));

        let r2 = transformed_v.index(1);
        assert_eq!(*count.lock().unwrap(), 2);
        assert_eq!(r2.0, Rect::from_sides(100, 100, 250, 150));

        let r12 = transformed_v.index(0..2);
        assert_eq!(
            r12.to_transformed_vec()
                .into_iter()
                .map(|r| r.0)
                .collect::<Vec<_>>(),
            vec![
                Rect::from_sides(50, 50, 150, 250),
                Rect::from_sides(100, 100, 250, 150)
            ]
        );
        assert_eq!(*count.lock().unwrap(), 4);
    }

    #[test]
    fn transformed_hash_maps_lazily_evaluate_views() {
        let count = Arc::new(Mutex::new(0));
        let v = HashMap::from_iter(
            [
                (5, LazyRect(Rect::from_sides(0, 0, 100, 200), count.clone())),
                (
                    7,
                    LazyRect(Rect::from_sides(50, 50, 200, 100), count.clone()),
                ),
            ]
            .into_iter(),
        );

        let transformed_map = v.transformed_view(Transformation::translate(50f64, 50f64));

        assert_eq!(*count.lock().unwrap(), 0);

        let r1 = transformed_map.get(&5).unwrap();
        assert_eq!(*count.lock().unwrap(), 1);
        assert_eq!(r1.0, Rect::from_sides(50, 50, 150, 250));

        let r2 = transformed_map.get(&7).unwrap();
        assert_eq!(*count.lock().unwrap(), 2);
        assert_eq!(r2.0, Rect::from_sides(100, 100, 250, 150));

        let r12 = transformed_map.get(&8);
        assert_eq!(*count.lock().unwrap(), 2);
        assert!(r12.is_none());
    }
}<|MERGE_RESOLUTION|>--- conflicted
+++ resolved
@@ -311,19 +311,24 @@
 /// The type of the transformed view of `T`.
 pub type Transformed<'a, T> = <T as HasTransformedView>::TransformedView<'a>;
 
-<<<<<<< HEAD
 impl HasTransformedView for () {
     type TransformedView<'a> = ();
 
     fn transformed_view(&self, _trans: Transformation) -> Self::TransformedView<'_> {}
 }
 
-=======
->>>>>>> d9cf26ec
 /// A transformed view of a vector.
 pub struct TransformedVec<'a, T> {
     inner: &'a [T],
     trans: Transformation,
+}
+
+impl<T: HasTransformedView> HasTransformedView for Vec<T> {
+    type TransformedView<'a> = TransformedVec<'a, T> where T: 'a;
+
+    fn transformed_view(&self, trans: Transformation) -> Self::TransformedView<'_> {
+        TransformedVec { inner: self, trans }
+    }
 }
 
 impl<T: HasTransformedView> HasTransformedView for [T] {
