--- conflicted
+++ resolved
@@ -2,7 +2,12 @@
 
 use serde::{Deserialize, Serialize};
 
-use crate::{bbox::Bbox, point::Point, rect::Rect, transform::Translate};
+use crate::{
+    bbox::Bbox,
+    point::Point,
+    rect::Rect,
+    transform::{Translate, TranslateMut},
+};
 
 #[derive(Clone, Copy, Debug, PartialEq, Eq, Hash, Serialize, Deserialize)]
 /// An enumeration of possible alignment modes between two geometric shapes.
@@ -54,19 +59,15 @@
 /// rect1.align_mut(AlignMode::Left, rect1_alt, rect2, 0);
 /// assert_eq!(rect1, Rect::from_sides(495, 0, 595, 200));
 /// ```
-pub trait AlignRectMut: Translate {
+pub trait AlignRectMut: TranslateMut {
     /// Align `self` based on the relationship between `srect` and `orect`.
     ///
     /// `offset` represents an offset from the base alignment in the positive direction
     /// along the alignment axis.
-<<<<<<< HEAD
-    ///
-    /// For center alignments, if the centers are a non-integer number of units apart,
-    /// the translation amount is rounded down to the nearest integer.
-    fn align(&mut self, mode: AlignMode, srect: Rect, orect: Rect, offset: i64) {
-=======
+    ///
+    /// For center alignments, if the centers are a non-integer number of units apart,
+    /// the translation amount is rounded down to the nearest integer.
     fn align_mut(&mut self, mode: AlignMode, srect: Rect, orect: Rect, offset: i64) {
->>>>>>> f76a1693
         match mode {
             AlignMode::Left => {
                 self.translate_mut(Point::new(orect.left() - srect.left() + offset, 0));
@@ -131,11 +132,14 @@
 /// let rect1_alt = rect1.shrink_all(5).unwrap();
 /// assert_eq!(rect1.align(AlignMode::Left, rect1_alt, rect2, 0), Rect::from_sides(495, 0, 595, 200));
 /// ```
-pub trait AlignRect: AlignRectMut {
+pub trait AlignRect: AlignRectMut + Sized {
     /// Align `self` based on the relationship between `srect` and `orect`.
     ///
     /// `offset` represents an offset from the base alignment in the positive direction
     /// along the alignment axis.
+    ///
+    /// For center alignments, if the centers are a non-integer number of units apart,
+    /// the translation amount is rounded down to the nearest integer.
     ///
     /// Creates a new shape at the aligned location of the original.
     fn align(mut self, mode: AlignMode, srect: Rect, orect: Rect, offset: i64) -> Self {
@@ -144,7 +148,7 @@
     }
 }
 
-impl<T: AlignRectMut> AlignRect for T {}
+impl<T: AlignRectMut + Sized> AlignRect for T {}
 
 /// A geometric shape that can be aligned with another shape using their bounding boxes.
 ///
@@ -159,17 +163,20 @@
 /// assert_eq!(rect1.left(), rect2.left());
 /// assert_eq!(rect1, Rect::from_sides(500, 0, 600, 200));
 /// ```
-pub trait AlignBboxMut: AlignRect + Bbox {
+pub trait AlignBboxMut: AlignRectMut + Bbox {
     /// Align `self` using its bounding box and the bounding box of `other`.
     ///
     /// `offset` represents an offset from the base alignment in the positive direction
     /// along the alignment axis.
+    ///
+    /// For center alignments, if the centers are a non-integer number of units apart,
+    /// the translation amount is rounded down to the nearest integer.
     fn align_bbox_mut(&mut self, mode: AlignMode, other: impl Bbox, offset: i64) {
         self.align_mut(mode, self.bbox().unwrap(), other.bbox().unwrap(), offset);
     }
 }
 
-impl<T: AlignRect + Bbox> AlignBboxMut for T {}
+impl<T: AlignRectMut + Bbox> AlignBboxMut for T {}
 
 /// A geometric shape that can be aligned with another shape using their bounding boxes.
 ///
@@ -185,28 +192,23 @@
 /// assert_eq!(rect1.left(), rect2.left());
 /// assert_eq!(rect1, Rect::from_sides(500, 0, 600, 200));
 /// ```
-pub trait AlignBbox: AlignBboxMut {
+pub trait AlignBbox: AlignBboxMut + Sized {
     /// Align `self` using its bounding box and the bounding box of `other`.
     ///
     /// `offset` represents an offset from the base alignment in the positive direction
     /// along the alignment axis.
     ///
-<<<<<<< HEAD
-    ///
-    /// For center alignments, if the centers are a non-integer number of units apart,
-    /// the translation amount is rounded down to the nearest integer.
-    fn align_bbox(&mut self, mode: AlignMode, other: impl Bbox, offset: i64) {
-        self.align(mode, self.bbox().unwrap(), other.bbox().unwrap(), offset);
-=======
+    /// For center alignments, if the centers are a non-integer number of units apart,
+    /// the translation amount is rounded down to the nearest integer.
+    ///
     /// Creates a new shape at the aligned location of the original.
     fn align_bbox(mut self, mode: AlignMode, other: impl Bbox, offset: i64) -> Self {
         self.align_bbox_mut(mode, other, offset);
         self
->>>>>>> f76a1693
-    }
-}
-
-impl<T: AlignBboxMut> AlignBbox for T {}
+    }
+}
+
+impl<T: AlignBboxMut + Sized> AlignBbox for T {}
 
 #[cfg(test)]
 mod tests {
