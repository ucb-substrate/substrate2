[package]
name = "config"
version = "0.1.0"
edition = "2021"

[dependencies]
anyhow = "1"
lazycell = "1"
serde = { version = "1", features = ["derive"] }
toml_edit = "0.19"
log = "0.4"
toml = "0.7"
<<<<<<< HEAD
windows-sys = "0.48"

[target.'cfg(windows)'.dependencies.windows-sys]
features = [
  "Win32_Foundation",
  "Win32_UI_Shell",
]
=======

cache = { version = "0.1.0", registry = "substrate", path = "../libs/cache" }
>>>>>>> 2e477e3a
<|MERGE_RESOLUTION|>--- conflicted
+++ resolved
@@ -10,7 +10,6 @@
 toml_edit = "0.19"
 log = "0.4"
 toml = "0.7"
-<<<<<<< HEAD
 windows-sys = "0.48"
 
 [target.'cfg(windows)'.dependencies.windows-sys]
@@ -18,7 +17,5 @@
   "Win32_Foundation",
   "Win32_UI_Shell",
 ]
-=======
 
-cache = { version = "0.1.0", registry = "substrate", path = "../libs/cache" }
->>>>>>> 2e477e3a
+cache = { version = "0.1.0", registry = "substrate", path = "../libs/cache" }