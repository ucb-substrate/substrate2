[package]
name = "sky130_inverter"
version = "0.0.0"
edition = "2021"
publish = false

# begin-code-snippet dependencies
[dependencies]
substrate = { version = "0.8.1", registry = "substrate", path = "../../../substrate" }
sky130pdk = { version = "0.8.1", registry = "substrate", path = "../../../pdks/sky130pdk" }
layir = { version = "0.1.0", registry = "substrate", path = "../../../libs/layir" }
gdsconv = { version = "0.1.0", registry = "substrate", path = "../../../libs/gdsconv" }
gds = { version = "0.3.0", registry = "substrate", path = "../../../libs/gds" }
<<<<<<< HEAD
=======
scir = { version = "0.7.0", registry = "substrate", path = "../../../libs/scir" }
magic-netgen = { version = "0.0.0", registry = "substrate", path = "../../../tools/magic-netgen" }
spice = { version = "0.7.1", registry = "substrate", path = "../../../libs/spice" }
>>>>>>> 454b1691

arcstr = "1"
rust_decimal = "1.30"
rust_decimal_macros = "1.30"
# end-code-snippet dependencies

# begin-code-snippet open-dependencies
ngspice = { version = "0.3.1", registry = "substrate", path = "../../../tools/ngspice" }
magic-netgen = { version = "0.0.0", registry = "substrate", path = "../../../tools/magic-netgen" }
# end-code-snippet open-dependencies

# begin-code-snippet cds-dependencies
spectre = { version = "0.9.1", registry = "substrate", path = "../../../tools/spectre" }
<<<<<<< HEAD
# end-code-snippet cds-dependencies

# This feature flag allows us to control which tests are run.
# We don't want to run tests that use Spectre when we are developing locally.
# If you are copying this example, you can remove this section
# and remove the `#[cfg(feature = "spectre")]` in `src/tb.rs`.
[features]
spectre = []
=======
quantus = { version = "0.0.0", registry = "substrate", path = "../../../tools/quantus" }
pegasus = { version = "0.0.0", registry = "substrate", path = "../../../tools/pegasus" }
# end-code-snippet spectre-dependencies
>>>>>>> 454b1691
<|MERGE_RESOLUTION|>--- conflicted
+++ resolved
@@ -11,12 +11,8 @@
 layir = { version = "0.1.0", registry = "substrate", path = "../../../libs/layir" }
 gdsconv = { version = "0.1.0", registry = "substrate", path = "../../../libs/gdsconv" }
 gds = { version = "0.3.0", registry = "substrate", path = "../../../libs/gds" }
-<<<<<<< HEAD
-=======
 scir = { version = "0.7.0", registry = "substrate", path = "../../../libs/scir" }
-magic-netgen = { version = "0.0.0", registry = "substrate", path = "../../../tools/magic-netgen" }
 spice = { version = "0.7.1", registry = "substrate", path = "../../../libs/spice" }
->>>>>>> 454b1691
 
 arcstr = "1"
 rust_decimal = "1.30"
@@ -30,17 +26,6 @@
 
 # begin-code-snippet cds-dependencies
 spectre = { version = "0.9.1", registry = "substrate", path = "../../../tools/spectre" }
-<<<<<<< HEAD
-# end-code-snippet cds-dependencies
-
-# This feature flag allows us to control which tests are run.
-# We don't want to run tests that use Spectre when we are developing locally.
-# If you are copying this example, you can remove this section
-# and remove the `#[cfg(feature = "spectre")]` in `src/tb.rs`.
-[features]
-spectre = []
-=======
 quantus = { version = "0.0.0", registry = "substrate", path = "../../../tools/quantus" }
 pegasus = { version = "0.0.0", registry = "substrate", path = "../../../tools/pegasus" }
-# end-code-snippet spectre-dependencies
->>>>>>> 454b1691
+# end-code-snippet cds-dependencies