--- conflicted
+++ resolved
@@ -7,6 +7,7 @@
     Sky130Pdk,
 };
 use substrate::{
+    error::Result,
     geometry::{
         align::{AlignMode, AlignRectMut},
         bbox::Bbox,
@@ -16,30 +17,37 @@
         transform::TransformMut,
         union::BoundingUnion,
     },
-    layout::Layout,
-    types::layout::PortGeometry,
+    layout::{CellBuilder, CellBundle, Layout},
+    types::{
+        codegen::{PortGeometryBundle, View},
+        layout::PortGeometry,
+    },
 };
 
-use crate::{Inverter, InverterIoView};
+use crate::{Inverter, InverterIo};
 // end-code-snippet imports
 
 // begin-code-snippet layout
 impl Layout for Inverter {
     type Schema = Sky130Pdk;
-    type Bundle = InverterIoView<substrate::types::codegen::PortGeometryBundle<Sky130Pdk>>;
+    type Bundle = View<InverterIo, PortGeometryBundle<Sky130Pdk>>;
     type Data = ();
-    fn layout(
-        &self,
-        cell: &mut substrate::layout::CellBuilder<Self::Schema>,
-    ) -> substrate::error::Result<(Self::Bundle, Self::Data)> {
+
+    fn layout(&self, cell: &mut CellBuilder<Self::Schema>) -> Result<(Self::Bundle, Self::Data)> {
+        // begin-code-replace layout-body
+        // begin-code-snippet generate-mos
         let mut nmos =
             cell.generate(NmosTile::new(self.nw, MosLength::L150, 1).with_gate_dir(GateDir::Left));
         let mut pmos =
             cell.generate(PmosTile::new(self.pw, MosLength::L150, 1).with_gate_dir(GateDir::Left));
-
+        // end-code-snippet generate-mos
+
+        // begin-code-snippet transform-mos
         nmos.transform_mut(Transformation::reflect_vert());
         pmos.align_mut(AlignMode::Above, pmos.bbox_rect(), nmos.bbox_rect(), 600);
-
+        // end-code-snippet transform-mos
+
+        // begin-code-snippet inverter-conns
         let dout = Shape::new(
             Sky130Layer::Li1,
             nmos.io().sd[1]
@@ -55,7 +63,9 @@
                 .bounding_union(&pmos.io().g[0].primary),
         );
         cell.draw(din.clone())?;
-
+        // end-code-snippet inverter-conns
+
+        // begin-code-snippet taps
         let mut ntap = cell.generate(NtapTile::new(2, 2));
         ntap.align_mut(AlignMode::Above, ntap.bbox_rect(), pmos.bbox_rect(), 0);
         ntap.align_mut(
@@ -90,14 +100,16 @@
             Span::new(pmos_s.bot(), vdd.bbox_rect().top()),
         );
         cell.draw(Shape::new(Sky130Layer::Li1, vdd_conn))?;
-
+        // end-code-snippet taps
+
+        // begin-code-snippet finalize-layout
         cell.draw(ntap)?;
         cell.draw(ptap)?;
         cell.draw(nmos)?;
         cell.draw(pmos)?;
 
         Ok((
-            InverterIoView {
+            CellBundle::<Inverter> {
                 vdd: PortGeometry::new(vdd),
                 vss: PortGeometry::new(vss),
                 din: PortGeometry::new(din),
@@ -105,9 +117,10 @@
             },
             (),
         ))
+        // end-code-snippet finalize-layout
+        // end-code-replace layout-body
     }
 }
-<<<<<<< HEAD
 // end-code-snippet layout
 
 mod open {
@@ -116,50 +129,10 @@
     mod tests {
         use std::{path::PathBuf, sync::Arc};
 
-        use pegasus::lvs::LvsStatus;
-        use sky130pdk::{layout::to_gds, Sky130CdsSchema, Sky130OpenSchema};
-        use spice::{netlist::NetlistOptions, Spice};
+        use sky130pdk::{layout::to_gds, Sky130OpenSchema};
         use substrate::{block::Block, schematic::ConvertSchema};
 
-        use crate::{
-            sky130_open_ctx, Inverter, SKY130_LVS, SKY130_LVS_RULES_PATH, SKY130_MAGIC_TECH_FILE,
-            SKY130_NETGEN_SETUP_FILE,
-=======
-
-#[cfg(test)]
-mod tests {
-    use std::{path::PathBuf, sync::Arc};
-
-    use pegasus::{
-        drc::{run_drc, DrcParams},
-        lvs::LvsStatus,
-        RuleCheck,
-    };
-    use sky130pdk::{layout::to_gds, Sky130CdsSchema, Sky130OpenSchema};
-    use spice::{netlist::NetlistOptions, Spice};
-    use substrate::{block::Block, schematic::ConvertSchema};
-
-    use crate::{
-        sky130_open_ctx, Inverter, SKY130_DRC, SKY130_DRC_RULES_PATH, SKY130_LVS,
-        SKY130_LVS_RULES_PATH, SKY130_MAGIC_TECH_FILE, SKY130_NETGEN_SETUP_FILE,
-    };
-
-    #[test]
-    fn inverter_layout_open() {
-        use magic_netgen::LvsParams;
-        let work_dir = PathBuf::from(concat!(
-            env!("CARGO_MANIFEST_DIR"),
-            "/tests/inverter_layout_open"
-        ));
-        let layout_path = work_dir.join("layout.gds");
-        let ctx = sky130_open_ctx();
-
-        let dut = Inverter {
-            nw: 1_200,
-            pw: 2_400,
-            lch: 150,
->>>>>>> 9e89a64a
-        };
+        use crate::{sky130_open_ctx, Inverter, SKY130_MAGIC_TECH_FILE, SKY130_NETGEN_SETUP_FILE};
 
         #[test]
         fn inverter_layout_open() {
@@ -174,7 +147,6 @@
             let dut = Inverter {
                 nw: 1_200,
                 pw: 2_400,
-                lch: 150,
             };
 
             ctx.write_layout(dut, to_gds, &layout_path).unwrap();
@@ -203,18 +175,25 @@
     // begin-code-snippet cds-tests
     #[cfg(test)]
     mod tests {
-        use std::{path::PathBuf, sync::Arc};
-
-<<<<<<< HEAD
-        use pegasus::lvs::LvsStatus;
-        use sky130pdk::{layout::to_gds, Sky130CdsSchema, Sky130OpenSchema};
+        use std::path::PathBuf;
+
+        use pegasus::{
+            drc::{run_drc, DrcParams},
+            lvs::LvsStatus,
+            RuleCheck,
+        };
+        use sky130pdk::{layout::to_gds, Sky130CdsSchema};
         use spice::{netlist::NetlistOptions, Spice};
         use substrate::{block::Block, schematic::ConvertSchema};
 
         use crate::{
-            sky130_open_ctx, Inverter, SKY130_LVS, SKY130_LVS_RULES_PATH, SKY130_MAGIC_TECH_FILE,
-            SKY130_NETGEN_SETUP_FILE,
+            sky130_open_ctx, Inverter, SKY130_DRC, SKY130_DRC_RULES_PATH, SKY130_LVS,
+            SKY130_LVS_RULES_PATH,
         };
+
+        fn test_check_filter(check: &RuleCheck) -> bool {
+            !["licon.12", "hvnwell.8"].contains(&check.name.as_ref())
+        }
 
         #[test]
         fn inverter_layout_cds() {
@@ -231,11 +210,31 @@
             let dut = Inverter {
                 nw: 1_200,
                 pw: 2_400,
-                lch: 150,
             };
 
             ctx.write_layout(dut, to_gds, &layout_path).unwrap();
 
+            // Run DRC.
+            let drc_dir = work_dir.join("drc");
+            let data = run_drc(&DrcParams {
+                work_dir: &drc_dir,
+                layout_path: &layout_path,
+                cell_name: &dut.name(),
+                rules_dir: &PathBuf::from(SKY130_DRC),
+                rules_path: &PathBuf::from(SKY130_DRC_RULES_PATH),
+            })
+            .expect("failed to run drc");
+
+            assert_eq!(
+                data.rule_checks
+                    .into_iter()
+                    .filter(test_check_filter)
+                    .count(),
+                0,
+                "layout was not DRC clean"
+            );
+
+            // Run LVS.
             let lvs_dir = work_dir.join("lvs");
             let source_path = work_dir.join("schematic.spice");
             let rawlib = ctx
@@ -265,81 +264,6 @@
                 "layout does not match netlist"
             );
         }
-=======
-    fn test_check_filter(check: &RuleCheck) -> bool {
-        !["licon.12", "hvnwell.8"].contains(&check.name.as_ref())
-    }
-
-    #[test]
-    fn inverter_layout_cds() {
-        use pegasus::lvs::LvsParams;
-        use scir::netlist::ConvertibleNetlister;
-
-        let work_dir = PathBuf::from(concat!(
-            env!("CARGO_MANIFEST_DIR"),
-            "/tests/inverter_layout_cds"
-        ));
-        let layout_path = work_dir.join("layout.gds");
-        let ctx = sky130_open_ctx();
-
-        let dut = Inverter {
-            nw: 1_200,
-            pw: 2_400,
-            lch: 150,
-        };
-
-        ctx.write_layout(dut, to_gds, &layout_path).unwrap();
-
-        // Run DRC.
-        let drc_dir = work_dir.join("drc");
-        let data = run_drc(&DrcParams {
-            work_dir: &drc_dir,
-            layout_path: &layout_path,
-            cell_name: &dut.name(),
-            rules_dir: &PathBuf::from(SKY130_DRC),
-            rules_path: &PathBuf::from(SKY130_DRC_RULES_PATH),
-        })
-        .expect("failed to run drc");
-
-        assert_eq!(
-            data.rule_checks
-                .into_iter()
-                .filter(test_check_filter)
-                .count(),
-            0,
-            "layout was not DRC clean"
-        );
-
-        // Run LVS.
-        let lvs_dir = work_dir.join("lvs");
-        let source_path = work_dir.join("schematic.spice");
-        let rawlib = ctx
-            .export_scir(ConvertSchema::<_, Spice>::new(ConvertSchema::<
-                _,
-                Sky130CdsSchema,
-            >::new(dut)))
-            .unwrap();
-
-        Spice
-            .write_scir_netlist_to_file(&rawlib.scir, &source_path, NetlistOptions::default())
-            .expect("failed to write netlist");
-        let output = pegasus::lvs::run_lvs(&LvsParams {
-            work_dir: &lvs_dir,
-            layout_path: &layout_path,
-            layout_cell_name: &dut.name(),
-            source_paths: &[source_path],
-            source_cell_name: &dut.name(),
-            rules_dir: &PathBuf::from(SKY130_LVS),
-            rules_path: &PathBuf::from(SKY130_LVS_RULES_PATH),
-        })
-        .expect("failed to run lvs");
-
-        assert_eq!(
-            output.status,
-            LvsStatus::Correct,
-            "layout does not match netlist"
-        );
->>>>>>> 9e89a64a
     }
     // end-code-snippet cds-tests
 }