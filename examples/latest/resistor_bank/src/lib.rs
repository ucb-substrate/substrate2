--- conflicted
+++ resolved
@@ -1,16 +1,10 @@
 use atoll::fold::Foldable;
-<<<<<<< HEAD
-use atoll::{route::GreedyRouter, Tile, TileData};
+use atoll::{Tile, TileData, route::GreedyRouter};
 use layir::Shape;
 use sky130::layers::Sky130Layer;
 use sky130::{
-    atoll::{NmosTile, PmosTile, PtapTile, Sky130ViaMaker},
-=======
-use atoll::{Tile, TileData, route::GreedyRouter};
-use sky130::{
     Sky130,
     atoll::{NmosTile, PtapTile, Sky130ViaMaker},
->>>>>>> 7ab1d5d3
     res::PrecisionResistorCell,
 };
 use substrate::types::codegen::{PortGeometryBundle, View};
@@ -123,7 +117,7 @@
     use sky130::Sky130SrcNdaSchema;
     use sky130::atoll::MosLength;
     use sky130::res::{PrecisionResistor, PrecisionResistorWidth};
-    use sky130::{Sky130, Sky130CdsSchema, layout::to_gds};
+    use sky130::{Sky130, layout::to_gds};
     use spice::{Spice, netlist::NetlistOptions};
     use std::path::PathBuf;
     use substrate::context::Context;
