--- conflicted
+++ resolved
@@ -10,7 +10,6 @@
 derive_more = "0.99.17"
 num-derive = "0.3"
 num-traits = "0.2.15"
-<<<<<<< HEAD
 serde = { version = "1", features = ["derive"] }
 serde_derive = "1"
 serde_json = "1"
@@ -18,17 +17,7 @@
 toml = "0.7.5"
 tempfile = { version = "3", optional = true }
 arcstr = { version = "1", features = ["serde"] }
-textwrap = "0.14.2"
-=======
-serde = { version = "1.0.159", features = ["derive"] }
-serde_derive = "1.0.159"
-serde_json = "1.0"
-serde_yaml = "0.9"
-toml = "0.7.3"
-tempfile = { version = "3", optional = true }
-arcstr = { version = "1.1.5", features = ["serde"] }
-textwrap = "0.16.0"
->>>>>>> 3947a238
+textwrap = "0.16"
 
 [dev-dependencies]
 tempfile = {version = "3"}
