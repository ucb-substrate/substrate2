[package]
name = "gds"
version = "0.0.0"
edition = "2021"

[dependencies]
byteorder = "1.4.3"
<<<<<<< HEAD
chrono = { version = "0.4", features = ["serde"] }
=======
chrono = { version = "0.4.26", features = ["serde"] }
>>>>>>> dd007e57
derive_builder = "0.9.0"
derive_more = "0.99.17"
num-derive = "0.3"
num-traits = "0.2.15"
serde = { version = "1", features = ["derive"] }
serde_derive = "1"
serde_json = "1"
serde_yaml = "0.9"
toml = "0.7.5"
tempfile = { version = "3", optional = true }
arcstr = { version = "1", features = ["serde"] }
textwrap = "0.16"

[dev-dependencies]
tempfile = {version = "3"}

[features]
selftest = ["tempfile"]<|MERGE_RESOLUTION|>--- conflicted
+++ resolved
@@ -5,11 +5,7 @@
 
 [dependencies]
 byteorder = "1.4.3"
-<<<<<<< HEAD
 chrono = { version = "0.4", features = ["serde"] }
-=======
-chrono = { version = "0.4.26", features = ["serde"] }
->>>>>>> dd007e57
 derive_builder = "0.9.0"
 derive_more = "0.99.17"
 num-derive = "0.3"
