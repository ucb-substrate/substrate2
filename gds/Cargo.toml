--- conflicted
+++ resolved
@@ -4,22 +4,17 @@
 edition = "2021"
 
 [dependencies]
-byteorder = "1.4.3"
-<<<<<<< HEAD
-chrono = { version = "0.4.24", features = ["serde"] }
-derive_builder = "0.12.0"
-=======
+byteorder = "1.4"
 chrono = { version = "0.4", features = ["serde"] }
-derive_builder = "0.9.0"
->>>>>>> 66255389
-derive_more = "0.99.17"
+derive_builder = "0.12"
+derive_more = "0.99"
 num-derive = "0.3"
-num-traits = "0.2.15"
+num-traits = "0.2"
 serde = { version = "1", features = ["derive"] }
 serde_derive = "1"
 serde_json = "1"
 serde_yaml = "0.9"
-toml = "0.7.5"
+toml = "0.7"
 tempfile = { version = "3", optional = true }
 arcstr = { version = "1", features = ["serde"] }
 textwrap = "0.16"
